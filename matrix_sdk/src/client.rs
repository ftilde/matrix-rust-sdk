// Copyright 2020 Damir Jelić
// Copyright 2020 The Matrix.org Foundation C.I.C.
//
// Licensed under the Apache License, Version 2.0 (the "License");
// you may not use this file except in compliance with the License.
// You may obtain a copy of the License at
//
//     http://www.apache.org/licenses/LICENSE-2.0
//
// Unless required by applicable law or agreed to in writing, software
// distributed under the License is distributed on an "AS IS" BASIS,
// WITHOUT WARRANTIES OR CONDITIONS OF ANY KIND, either express or implied.
// See the License for the specific language governing permissions and
// limitations under the License.

#[cfg(feature = "encryption")]
use std::{collections::BTreeMap, io::Write, path::PathBuf};
#[cfg(feature = "sso_login")]
use std::{
    collections::HashMap,
    io::{Error as IoError, ErrorKind as IoErrorKind},
    ops::Range,
};
use std::{
    convert::TryInto,
    fmt::{self, Debug},
    future::Future,
    io::Read,
    path::Path,
    result::Result as StdResult,
    sync::Arc,
};

#[cfg(feature = "encryption")]
use dashmap::DashMap;
use futures_timer::Delay as sleep;
use http::HeaderValue;
#[cfg(feature = "sso_login")]
use http::Response;
use mime::{self, Mime};
#[cfg(feature = "sso_login")]
use rand::{thread_rng, Rng};
use reqwest::header::InvalidHeaderValue;
#[cfg(feature = "sso_login")]
use tokio::{net::TcpListener, sync::oneshot};
#[cfg(feature = "sso_login")]
use tokio_stream::wrappers::TcpListenerStream;
use url::Url;
#[cfg(feature = "sso_login")]
use warp::Filter;
#[cfg(feature = "encryption")]
use zeroize::Zeroizing;

#[cfg(feature = "encryption")]
use tracing::{debug, warn};
use tracing::{error, info, instrument};

use matrix_sdk_base::{
    deserialized_responses::SyncResponse, events::AnyMessageEventContent, identifiers::MxcUri,
    BaseClient, BaseClientConfig, Session, Store,
};

#[cfg(feature = "encryption")]
use matrix_sdk_base::crypto::{
    decrypt_key_export, encrypt_key_export, olm::InboundGroupSession, store::CryptoStoreError,
    OutgoingRequests, RoomMessageRequest, ToDeviceRequest,
};

/// Enum controlling if a loop running callbacks should continue or abort.
///
/// This is mainly used in the [`sync_with_callback`] method, the return value
/// of the provided callback controls if the sync loop should be exited.
///
/// [`sync_with_callback`]: #method.sync_with_callback
#[derive(Debug, Clone, Copy, PartialEq, Eq)]
pub enum LoopCtrl {
    /// Continue running the loop.
    Continue,
    /// Break out of the loop.
    Break,
}

use matrix_sdk_common::{
    api::r0::{
        account::register,
        device::{delete_devices, get_devices},
        directory::{get_public_rooms, get_public_rooms_filtered},
        filter::{create_filter::Request as FilterUploadRequest, FilterDefinition},
        media::{create_content, get_content, get_content_thumbnail},
        membership::{join_room_by_id, join_room_by_id_or_alias},
        message::send_message_event,
        profile::{get_avatar_url, get_display_name, set_avatar_url, set_display_name},
        room::create_room,
        session::{get_login_types, login, sso_login},
        sync::sync_events,
        uiaa::AuthData,
    },
    assign,
    identifiers::{DeviceIdBox, EventId, RoomId, RoomIdOrAliasId, ServerName, UserId},
    instant::{Duration, Instant},
    locks::RwLock,
    presence::PresenceState,
    uuid::Uuid,
    FromHttpResponseError, UInt,
};

#[cfg(feature = "encryption")]
use matrix_sdk_common::api::r0::{
    keys::{get_keys, upload_keys, upload_signing_keys::Request as UploadSigningKeysRequest},
    to_device::send_event_to_device::{
        Request as RumaToDeviceRequest, Response as ToDeviceResponse,
    },
};

use matrix_sdk_common::locks::Mutex;

use crate::{
    error::HttpError,
    http_client::{client_with_config, HttpClient, HttpSend},
    room, Error, OutgoingRequest, Result,
};

#[cfg(feature = "encryption")]
use crate::{
    device::{Device, UserDevices},
    event_handler::Handler,
    identifiers::DeviceId,
    sas::Sas,
    verification_request::VerificationRequest,
    EventHandler,
};

const DEFAULT_SYNC_TIMEOUT: Duration = Duration::from_secs(30);
/// Give the sync a bit more time than the default request timeout does.
const SYNC_REQUEST_TIMEOUT: Duration = Duration::from_secs(15);
/// A conservative upload speed of 1Mbps
const DEFAULT_UPLOAD_SPEED: u64 = 125_000;
/// 5 min minimal upload request timeout, used to clamp the request timeout.
const MIN_UPLOAD_REQUEST_TIMEOUT: Duration = Duration::from_secs(60 * 5);
/// The range of ports the SSO server will try to bind to randomly
#[cfg(feature = "sso_login")]
const SSO_SERVER_BIND_RANGE: Range<u16> = 20000..30000;
/// The number of timesthe SSO server will try to bind to a random port
#[cfg(feature = "sso_login")]
const SSO_SERVER_BIND_TRIES: u8 = 10;

/// An async/await enabled Matrix client.
///
/// All of the state is held in an `Arc` so the `Client` can be cloned freely.
#[derive(Clone)]
pub struct Client {
    /// The URL of the homeserver to connect to.
    homeserver: Arc<Url>,
    /// The underlying HTTP client.
    http_client: HttpClient,
    /// User session data.
    pub(crate) base_client: BaseClient,
    /// Locks making sure we only have one group session sharing request in
    /// flight per room.
    #[cfg(feature = "encryption")]
    pub(crate) group_session_locks: Arc<DashMap<RoomId, Arc<Mutex<()>>>>,
    #[cfg(feature = "encryption")]
    /// Lock making sure we're only doing one key claim request at a time.
    key_claim_lock: Arc<Mutex<()>>,
    pub(crate) members_request_locks: Arc<DashMap<RoomId, Arc<Mutex<()>>>>,
    pub(crate) typing_notice_times: Arc<DashMap<RoomId, Instant>>,
    /// Any implementor of EventHandler will act as the callbacks for various
    /// events.
    event_handler: Arc<RwLock<Option<Handler>>>,
}

#[cfg(not(tarpaulin_include))]
impl Debug for Client {
    fn fmt(&self, fmt: &mut fmt::Formatter<'_>) -> StdResult<(), fmt::Error> {
        write!(fmt, "Client {{ homeserver: {} }}", self.homeserver)
    }
}

/// Configuration for the creation of the `Client`.
///
/// When setting the `StateStore` it is up to the user to open/connect
/// the storage backend before client creation.
///
/// # Example
///
/// ```
/// # use matrix_sdk::ClientConfig;
/// // To pass all the request through mitmproxy set the proxy and disable SSL
/// // verification
/// let client_config = ClientConfig::new()
///     .proxy("http://localhost:8080")
///     .unwrap()
///     .disable_ssl_verification();
/// ```
#[derive(Default)]
pub struct ClientConfig {
    #[cfg(not(target_arch = "wasm32"))]
    pub(crate) proxy: Option<reqwest::Proxy>,
    pub(crate) user_agent: Option<HeaderValue>,
    pub(crate) disable_ssl_verification: bool,
    pub(crate) base_config: BaseClientConfig,
    pub(crate) timeout: Option<Duration>,
    pub(crate) client: Option<Arc<dyn HttpSend>>,
}

#[cfg(not(tarpaulin_include))]
impl Debug for ClientConfig {
    fn fmt(&self, fmt: &mut fmt::Formatter<'_>) -> fmt::Result {
        let mut res = fmt.debug_struct("ClientConfig");

        #[cfg(not(target_arch = "wasm32"))]
        let res = res.field("proxy", &self.proxy);

        res.field("user_agent", &self.user_agent)
            .field("disable_ssl_verification", &self.disable_ssl_verification)
            .finish()
    }
}

impl ClientConfig {
    /// Create a new default `ClientConfig`.
    pub fn new() -> Self {
        Default::default()
    }

    /// Set the proxy through which all the HTTP requests should go.
    ///
    /// Note, only HTTP proxies are supported.
    ///
    /// # Arguments
    ///
    /// * `proxy` - The HTTP URL of the proxy.
    ///
    /// # Example
    ///
    /// ```
    /// use matrix_sdk::ClientConfig;
    ///
    /// let client_config = ClientConfig::new()
    ///     .proxy("http://localhost:8080")
    ///     .unwrap();
    /// ```
    #[cfg(not(target_arch = "wasm32"))]
    pub fn proxy(mut self, proxy: &str) -> Result<Self> {
        self.proxy = Some(reqwest::Proxy::all(proxy)?);
        Ok(self)
    }

    /// Disable SSL verification for the HTTP requests.
    pub fn disable_ssl_verification(mut self) -> Self {
        self.disable_ssl_verification = true;
        self
    }

    /// Set a custom HTTP user agent for the client.
    pub fn user_agent(mut self, user_agent: &str) -> StdResult<Self, InvalidHeaderValue> {
        self.user_agent = Some(HeaderValue::from_str(user_agent)?);
        Ok(self)
    }

    ///// Set a custom implementation of a `StateStore`.
    /////
    ///// The state store should be opened before being set.
    //pub fn state_store(mut self, store: Box<dyn StateStore>) -> Self {
    //    self.base_config = self.base_config.state_store(store);
    //    self
    //}

    /// Set the path for storage.
    ///
    /// # Arguments
    ///
    /// * `path` - The path where the stores should save data in. It is the
    /// callers responsibility to make sure that the path exists.
    ///
    /// In the default configuration the client will open default
    /// implementations for the crypto store and the state store. It will use
    /// the given path to open the stores. If no path is provided no store will
    /// be opened
    pub fn store_path(mut self, path: impl AsRef<Path>) -> Self {
        self.base_config = self.base_config.store_path(path);
        self
    }

    /// Set the passphrase to encrypt the crypto store.
    ///
    /// # Argument
    ///
    /// * `passphrase` - The passphrase that will be used to encrypt the data in
    /// the cryptostore.
    ///
    /// This is only used if no custom cryptostore is set.
    pub fn passphrase(mut self, passphrase: String) -> Self {
        self.base_config = self.base_config.passphrase(passphrase);
        self
    }

    /// Set a timeout duration for all HTTP requests. The default is no timeout.
    pub fn timeout(mut self, timeout: Duration) -> Self {
        self.timeout = Some(timeout);
        self
    }

    /// Specify a client to handle sending requests and receiving responses.
    ///
    /// Any type that implements the `HttpSend` trait can be used to send/receive
    /// `http` types.
    pub fn client(mut self, client: Arc<dyn HttpSend>) -> Self {
        self.client = Some(client);
        self
    }
}

#[derive(Debug, Default, Clone)]
/// Settings for a sync call.
pub struct SyncSettings<'a> {
    pub(crate) filter: Option<sync_events::Filter<'a>>,
    pub(crate) timeout: Option<Duration>,
    pub(crate) token: Option<String>,
    pub(crate) full_state: bool,
}

impl<'a> SyncSettings<'a> {
    /// Create new default sync settings.
    pub fn new() -> Self {
        Default::default()
    }

    /// Set the sync token.
    ///
    /// # Arguments
    ///
    /// * `token` - The sync token that should be used for the sync call.
    pub fn token(mut self, token: impl Into<String>) -> Self {
        self.token = Some(token.into());
        self
    }

    /// Set the maximum time the server can wait, in milliseconds, before
    /// responding to the sync request.
    ///
    /// # Arguments
    ///
    /// * `timeout` - The time the server is allowed to wait.
    pub fn timeout(mut self, timeout: Duration) -> Self {
        self.timeout = Some(timeout);
        self
    }

    /// Set the sync filter.
    /// It can be either the filter ID, or the definition for the filter.
    ///
    /// # Arguments
    ///
    /// * `filter` - The filter configuration that should be used for the sync call.
    pub fn filter(mut self, filter: sync_events::Filter<'a>) -> Self {
        self.filter = Some(filter);
        self
    }

    /// Should the server return the full state from the start of the timeline.
    ///
    /// This does nothing if no sync token is set.
    ///
    /// # Arguments
    /// * `full_state` - A boolean deciding if the server should return the full
    ///     state or not.
    pub fn full_state(mut self, full_state: bool) -> Self {
        self.full_state = full_state;
        self
    }
}

impl Client {
    /// Creates a new client for making HTTP requests to the given homeserver.
    ///
    /// # Arguments
    ///
    /// * `homeserver_url` - The homeserver that the client should connect to.
    pub fn new(homeserver_url: impl TryInto<Url>) -> Result<Self> {
        let config = ClientConfig::new();
        Client::new_with_config(homeserver_url, config)
    }

    /// Create a new client with the given configuration.
    ///
    /// # Arguments
    ///
    /// * `homeserver_url` - The homeserver that the client should connect to.
    ///
    /// * `config` - Configuration for the client.
    pub fn new_with_config(
        homeserver_url: impl TryInto<Url>,
        config: ClientConfig,
    ) -> Result<Self> {
        let homeserver = if let Ok(u) = homeserver_url.try_into() {
            Arc::new(u)
        } else {
            panic!("Error parsing homeserver url")
        };

        let client = if let Some(client) = config.client {
            client
        } else {
            Arc::new(client_with_config(&config)?)
        };

        let base_client = BaseClient::new_with_config(config.base_config)?;
        let session = base_client.session().clone();

        let http_client = HttpClient {
            homeserver: homeserver.clone(),
            inner: client,
            session,
        };

        Ok(Self {
            homeserver,
            http_client,
            base_client,
            #[cfg(feature = "encryption")]
            group_session_locks: Arc::new(DashMap::new()),
            #[cfg(feature = "encryption")]
            key_claim_lock: Arc::new(Mutex::new(())),
            members_request_locks: Arc::new(DashMap::new()),
            typing_notice_times: Arc::new(DashMap::new()),
            event_handler: Arc::new(RwLock::new(None)),
        })
    }

    /// Is the client logged in.
    pub async fn logged_in(&self) -> bool {
        self.base_client.logged_in().await
    }

    /// The Homeserver of the client.
    pub fn homeserver(&self) -> &Url {
        &self.homeserver
    }

    /// Get the user id of the current owner of the client.
    pub async fn user_id(&self) -> Option<UserId> {
        let session = self.base_client.session().read().await;
        session.as_ref().cloned().map(|s| s.user_id)
    }

    /// Get the device id that identifies the current session.
    pub async fn device_id(&self) -> Option<DeviceIdBox> {
        let session = self.base_client.session().read().await;
        session.as_ref().map(|s| s.device_id.clone())
    }

    /// Fetches the display name of the owner of the client.
    ///
    /// # Example
    /// ```no_run
    /// # use futures::executor::block_on;
    /// # use matrix_sdk::Client;
    /// # use url::Url;
    /// # let homeserver = Url::parse("http://example.com").unwrap();
    /// # block_on(async {
    /// let user = "example";
    /// let client = Client::new(homeserver).unwrap();
    /// client.login(user, "password", None, None).await.unwrap();
    ///
    /// if let Some(name) = client.display_name().await.unwrap() {
    ///     println!("Logged in as user '{}' with display name '{}'", user, name);
    /// }
    /// # })
    /// ```
    pub async fn display_name(&self) -> Result<Option<String>> {
        let user_id = self.user_id().await.ok_or(Error::AuthenticationRequired)?;
        let request = get_display_name::Request::new(&user_id);
        let response = self.send(request, None).await?;
        Ok(response.displayname)
    }

    /// Sets the display name of the owner of the client.
    ///
    /// # Example
    /// ```no_run
    /// # use futures::executor::block_on;
    /// # use matrix_sdk::Client;
    /// # use url::Url;
    /// # let homeserver = Url::parse("http://example.com").unwrap();
    /// # block_on(async {
    /// let user = "example";
    /// let client = Client::new(homeserver).unwrap();
    /// client.login(user, "password", None, None).await.unwrap();
    ///
    /// client.set_display_name(Some("Alice")).await.expect("Failed setting display name");
    /// # })
    /// ```
    pub async fn set_display_name(&self, name: Option<&str>) -> Result<()> {
        let user_id = self.user_id().await.ok_or(Error::AuthenticationRequired)?;
        let request = set_display_name::Request::new(&user_id, name);
        self.send(request, None).await?;
        Ok(())
    }

    /// Gets the mxc avatar url of the owner of the client, if set.
    ///
    /// # Example
    /// ```no_run
    /// # use futures::executor::block_on;
    /// # use matrix_sdk::Client;
    /// # use url::Url;
    /// # let homeserver = Url::parse("http://example.com").unwrap();
    /// # block_on(async {
    /// # let user = "example";
    /// let client = Client::new(homeserver).unwrap();
    /// client.login(user, "password", None, None).await.unwrap();
    ///
    /// if let Some(url) = client.avatar_url().await.unwrap() {
    ///     println!("Your avatar's mxc url is {}", url);
    /// }
    /// # })
    /// ```
    pub async fn avatar_url(&self) -> Result<Option<MxcUri>> {
        let user_id = self.user_id().await.ok_or(Error::AuthenticationRequired)?;
        let request = get_avatar_url::Request::new(&user_id);
        let response = self.send(request, None).await?;
        Ok(response.avatar_url)
    }

    /// Gets the avatar of the owner of the client, if set.
    ///
    /// Returns the avatar. No guarantee on the size of the image is given.
    /// If no size is given the full-sized avatar will be returned.
    ///
    /// # Arguments
    ///
    /// * `width` - The desired width of the avatar.
    ///
    /// * `height` - The desired height of the avatar.
    ///
    /// # Example
    /// ```no_run
    /// # use futures::executor::block_on;
    /// # use matrix_sdk::Client;
    /// # use matrix_sdk::identifiers::room_id;
    /// # use url::Url;
    /// # let homeserver = Url::parse("http://example.com").unwrap();
    /// # block_on(async {
    /// # let user = "example";
    /// let client = Client::new(homeserver).unwrap();
    /// client.login(user, "password", None, None).await.unwrap();
    ///
    /// if let Some(avatar) = client.avatar(Some(96), Some(96)).await.unwrap() {
    ///     std::fs::write("avatar.png", avatar);
    /// }
    /// # })
    /// ```
    pub async fn avatar(&self, width: Option<u32>, height: Option<u32>) -> Result<Option<Vec<u8>>> {
        // TODO: try to offer the avatar from cache, requires avatar cache
        if let Some(url) = self.avatar_url().await? {
            if let (Some(width), Some(height)) = (width, height) {
                let request =
                    get_content_thumbnail::Request::from_url(&url, width.into(), height.into());
                let response = self.send(request, None).await?;
                Ok(Some(response.file))
            } else {
                let request = get_content::Request::from_url(&url);
                let response = self.send(request, None).await?;
                Ok(Some(response.file))
            }
        } else {
            Ok(None)
        }
    }

    /// Get a reference to the store.
    pub fn store(&self) -> &Store {
        self.base_client.store()
    }

    /// Sets the mxc avatar url of the client's owner. The avatar gets unset if `url` is `None`.
    pub async fn set_avatar_url(&self, url: Option<&MxcUri>) -> Result<()> {
        let user_id = self.user_id().await.ok_or(Error::AuthenticationRequired)?;
        let request = set_avatar_url::Request::new(&user_id, url);
        self.send(request, None).await?;
        Ok(())
    }

    /// Upload and set the owning client's avatar.
    ///
    /// The will upload the data produced by the reader to the homeserver's content repository, and
    /// set the user's avatar to the mxc url for the uploaded file.
    ///
    /// This is a convenience method for calling [`upload()`](#method.upload), followed by
    /// [`set_avatar_url()`](#method.set_avatar_url).
    ///
    /// # Example
    /// ```no_run
    /// # use std::{path::Path, fs::File, io::Read};
    /// # use futures::executor::block_on;
    /// # use matrix_sdk::Client;
    /// # use url::Url;
    /// # block_on(async {
    /// # let homeserver = Url::parse("http://locahost:8080").unwrap();
    /// # let client = Client::new(homeserver).unwrap();
    /// let path = Path::new("/home/example/selfie.jpg");
    /// let mut image = File::open(&path).unwrap();
    ///
    /// client.upload_avatar(&mime::IMAGE_JPEG, &mut image).await.expect("Can't set avatar");
    /// # })
    /// ```
    pub async fn upload_avatar<R: Read>(&self, content_type: &Mime, reader: &mut R) -> Result<()> {
        let upload_response = self.upload(content_type, reader).await?;
        self.set_avatar_url(Some(&upload_response.content_uri))
            .await?;
        Ok(())
    }

    /// Add `EventHandler` to `Client`.
    ///
    /// The methods of `EventHandler` are called when the respective `RoomEvents` occur.
    pub async fn set_event_handler(&self, handler: Box<dyn EventHandler>) {
        let handler = Handler {
            inner: handler,
            client: self.clone(),
        };
        *self.event_handler.write().await = Some(handler);
    }

    /// Get all the rooms the client knows about.
    ///
    /// This will return the list of joined, invited, and left rooms.
    pub fn rooms(&self) -> Vec<room::Room> {
        self.store()
            .get_rooms()
            .into_iter()
            .map(|room| room::Common::new(self.clone(), room).into())
            .collect()
    }

    /// Returns the joined rooms this client knows about.
    pub fn joined_rooms(&self) -> Vec<room::Joined> {
        self.store()
            .get_rooms()
            .into_iter()
            .filter_map(|room| room::Joined::new(self.clone(), room))
            .collect()
    }

    /// Returns the invited rooms this client knows about.
    pub fn invited_rooms(&self) -> Vec<room::Invited> {
        self.store()
            .get_rooms()
            .into_iter()
            .filter_map(|room| room::Invited::new(self.clone(), room))
            .collect()
    }

    /// Returns the left rooms this client knows about.
    pub fn left_rooms(&self) -> Vec<room::Left> {
        self.store()
            .get_rooms()
            .into_iter()
            .filter_map(|room| room::Left::new(self.clone(), room))
            .collect()
    }

    /// Get a room with the given room id.
    ///
    /// # Arguments
    ///
    /// `room_id` - The unique id of the room that should be fetched.
    pub fn get_room(&self, room_id: &RoomId) -> Option<room::Room> {
        self.store()
            .get_room(room_id)
            .map(|room| room::Common::new(self.clone(), room).into())
    }

    /// Get a joined room with the given room id.
    ///
    /// # Arguments
    ///
    /// `room_id` - The unique id of the room that should be fetched.
    pub fn get_joined_room(&self, room_id: &RoomId) -> Option<room::Joined> {
        self.store()
            .get_room(room_id)
            .and_then(|room| room::Joined::new(self.clone(), room))
    }

    /// Get an invited room with the given room id.
    ///
    /// # Arguments
    ///
    /// `room_id` - The unique id of the room that should be fetched.
    pub fn get_invited_room(&self, room_id: &RoomId) -> Option<room::Invited> {
        self.store()
            .get_room(room_id)
            .and_then(|room| room::Invited::new(self.clone(), room))
    }

    /// Get a left room with the given room id.
    ///
    /// # Arguments
    ///
    /// `room_id` - The unique id of the room that should be fetched.
    pub fn get_left_room(&self, room_id: &RoomId) -> Option<room::Left> {
        self.store()
            .get_room(room_id)
            .and_then(|room| room::Left::new(self.clone(), room))
    }

    /// Gets the homeserver’s supported login types.
    ///
    /// This should be the first step when trying to login so you can call the
    /// appropriate method for the next step.
    pub async fn get_login_types(&self) -> Result<get_login_types::Response> {
        let request = get_login_types::Request::new();
        self.send(request, None).await
    }

    /// Get the URL to use to login via Single Sign-On.
    ///
    /// Returns a URL that should be opened in a web browser to let the user
    /// login.
    ///
    /// After a successful login, the loginToken received at the redirect URL should
    /// be used to login with [`login_with_token`].
    ///
    /// # Arguments
    ///
    /// * `redirect_url` - The URL that will receive a `loginToken` after a
    ///     successful SSO login.
    ///
    /// [`login_with_token`]: #method.login_with_token
    pub fn get_sso_login_url(&self, redirect_url: &str) -> Result<String> {
        let homeserver = self.homeserver();
        let request =
            sso_login::Request::new(redirect_url).try_into_http_request(homeserver.as_str(), None);
        match request {
            Ok(req) => Ok(req.uri().to_string()),
            Err(err) => Err(Error::from(HttpError::from(err))),
        }
    }

    /// Login to the server.
    ///
    /// This can be used for the first login as well as for subsequent logins,
    /// note that if the device id isn't provided a new device will be created.
    ///
    /// If this isn't the first login a device id should be provided to restore
    /// the correct stores.
    ///
    /// Alternatively the [`restore_login`] method can be used to restore a
    /// logged in client without the password.
    ///
    /// # Arguments
    ///
    /// * `user` - The user that should be logged in to the homeserver.
    ///
    /// * `password` - The password of the user.
    ///
    /// * `device_id` - A unique id that will be associated with this session. If
    ///     not given the homeserver will create one. Can be an existing
    ///     device_id from a previous login call. Note that this should be done
    ///     only if the client also holds the encryption keys for this device.
    ///
    /// # Example
    /// ```no_run
    /// # use std::convert::TryFrom;
    /// # use matrix_sdk::Client;
    /// # use matrix_sdk::identifiers::DeviceId;
    /// # use matrix_sdk_common::assign;
    /// # use futures::executor::block_on;
    /// # use url::Url;
    /// # let homeserver = Url::parse("http://example.com").unwrap();
    /// # block_on(async {
    /// let client = Client::new(homeserver).unwrap();
    /// let user = "example";
    /// let response = client
    ///     .login(user, "wordpass", None, Some("My bot")).await
    ///     .unwrap();
    ///
    /// println!("Logged in as {}, got device_id {} and access_token {}",
    ///          user, response.device_id, response.access_token);
    /// # })
    /// ```
    ///
    /// [`restore_login`]: #method.restore_login
    #[instrument(skip(password))]
    pub async fn login(
        &self,
        user: &str,
        password: &str,
        device_id: Option<&str>,
        initial_device_display_name: Option<&str>,
    ) -> Result<login::Response> {
        info!("Logging in to {} as {:?}", self.homeserver, user);

        let request = assign!(
            login::Request::new(
                login::LoginInfo::Password { identifier: login::UserIdentifier::MatrixId(user), password },
            ), {
                device_id: device_id.map(|d| d.into()),
                initial_device_display_name,
            }
        );

        let response = self.send(request, None).await?;
        self.base_client.receive_login_response(&response).await?;

        Ok(response)
    }

    /// Login to the server via Single Sign-On.
    ///
    /// This takes care of the whole SSO flow:
    ///   * Spawn a local http server
    ///   * Provide a callback to open the SSO login URL in a web browser
    ///   * Wait for the local http server to get the loginToken
    ///   * Call [`login_with_token`]
    ///
    /// If cancellation is needed the method should be wrapped in a cancellable
    /// task. **Note** that users with root access to the system have the ability
    /// to snoop in on the data/token that is passed to the local HTTP server
    /// that will be spawned.
    ///
    /// If you need more control over the SSO login process, you should use
    /// [`get_sso_login_url`] and [`login_with_token`] directly.
    ///
    /// This should only be used for the first login.
    ///
    /// The [`restore_login`] method should be used to restore a
    /// logged in client after the first login.
    ///
    /// A device id should be provided to restore the correct stores, if the
    /// device id isn't provided a new device will be created.
    ///
    /// # Arguments
    ///
    /// * `use_sso_login_url` - A callback that will receive the SSO Login URL. It
    ///     should usually be used to open the SSO URL in a browser and must return
    ///     `Ok(())` if the URL was successfully opened. If it returns `Err`, the
    ///     error will be forwarded.
    ///
    /// * `server_url` - The local URL the server is going to try to bind to, e.g.
    ///     `http://localhost:3030`. If `None`, the server will try to open a random
    ///     port on localhost.
    ///
    /// * `server_response` - The text that will be shown on the webpage at the end
    ///     of the login process. This can be an HTML page. If `None`, a default
    ///     text will be displayed.
    ///
    /// * `device_id` - A unique id that will be associated with this session. If
    ///     not given the homeserver will create one. Can be an existing device_id
    ///     from a previous login call. Note that this should be provided only
    ///     if the client also holds the encryption keys for this device.
    ///
    /// * `initial_device_display_name` - A public display name that will be
    ///     associated with the device_id. Only necessary the first time you
    ///     login with this device_id. It can be changed later.
    ///
    /// # Example
    /// ```no_run
    /// # use matrix_sdk::Client;
    /// # use futures::executor::block_on;
    /// # use url::Url;
    /// # let homeserver = Url::parse("https://example.com").unwrap();
    /// # block_on(async {
    /// let client = Client::new(homeserver).unwrap();
    ///
    /// let response = client
    ///     .login_with_sso(
    ///         |sso_url| async move {
    ///             // Open sso_url
    ///             Ok(())
    ///         },
    ///         None,
    ///         None,
    ///         None,
    ///         Some("My app")
    ///     )
    ///     .await
    ///     .unwrap();
    ///
    /// println!("Logged in as {}, got device_id {} and access_token {}",
    ///          response.user_id, response.device_id, response.access_token);
    /// # })
    /// ```
    ///
    /// [`get_sso_login_url`]: #method.get_sso_login_url
    /// [`login_with_token`]: #method.login_with_token
    /// [`restore_login`]: #method.restore_login
    #[cfg(all(feature = "sso_login", not(target_arch = "wasm32")))]
    #[cfg_attr(
        feature = "docs",
        doc(cfg(all(sso_login, not(target_arch = "wasm32"))))
    )]
    pub async fn login_with_sso<C>(
        &self,
        use_sso_login_url: impl Fn(String) -> C,
        server_url: Option<&str>,
        server_response: Option<&str>,
        device_id: Option<&str>,
        initial_device_display_name: Option<&str>,
    ) -> Result<login::Response>
    where
        C: Future<Output = Result<()>>,
    {
        info!("Logging in to {}", self.homeserver);
        let (signal_tx, signal_rx) = oneshot::channel();
        let (data_tx, data_rx) = oneshot::channel();
        let data_tx_mutex = Arc::new(std::sync::Mutex::new(Some(data_tx)));

        let mut redirect_url = match server_url {
            Some(s) => match Url::parse(s) {
                Ok(url) => url,
                Err(err) => return Err(IoError::new(IoErrorKind::InvalidData, err).into()),
            },
            None => Url::parse("http://localhost:0/").unwrap(),
        };

        let response = match server_response {
            Some(s) => s.to_string(),
            None => String::from(
                "The Single Sign-On login process is complete. You can close this page now.",
            ),
        };

        let route = warp::get()
            .and(warp::query::<HashMap<String, String>>())
            .map(move |p: HashMap<String, String>| {
                if let Some(data_tx) = data_tx_mutex.lock().unwrap().take() {
                    if let Some(token) = p.get("loginToken") {
                        data_tx.send(Some(token.to_owned())).unwrap();
                    } else {
                        data_tx.send(None).unwrap();
                    }
                }
                Response::builder().body(response.clone())
            });

        let listener = {
            if redirect_url
                .port()
                .expect("The redirect URL doesn't include a port")
                == 0
            {
                let host = redirect_url
                    .host_str()
                    .expect("The redirect URL doesn't have a host");
                let mut n = 0u8;
                let mut port = 0u16;
                let mut res = Err(IoError::new(IoErrorKind::Other, ""));
                let mut rng = thread_rng();

                while res.is_err() && n < SSO_SERVER_BIND_TRIES {
                    port = rng.gen_range(SSO_SERVER_BIND_RANGE);
                    res = TcpListener::bind((host, port)).await;
                    n += 1;
                }
                match res {
                    Ok(s) => {
                        redirect_url
                            .set_port(Some(port))
                            .expect("Could not set new port on redirect URL");
                        s
                    }
                    Err(err) => return Err(err.into()),
                }
            } else {
                match TcpListener::bind(redirect_url.as_str()).await {
                    Ok(s) => s,
                    Err(err) => return Err(err.into()),
                }
            }
        };

        let server = warp::serve(route).serve_incoming_with_graceful_shutdown(
            TcpListenerStream::new(listener),
            async {
                signal_rx.await.ok();
            },
        );

        tokio::spawn(server);

        let sso_url = self.get_sso_login_url(redirect_url.as_str()).unwrap();

        match use_sso_login_url(sso_url).await {
            Ok(t) => t,
            Err(err) => return Err(err),
        };

        let token = match data_rx.await {
            Ok(Some(t)) => t,
            Ok(None) => {
                return Err(IoError::new(IoErrorKind::Other, "Could not get the loginToken").into())
            }
            Err(err) => return Err(IoError::new(IoErrorKind::Other, format!("{}", err)).into()),
        };

        let _ = signal_tx.send(());

        self.login_with_token(token.as_str(), device_id, initial_device_display_name)
            .await
    }

    /// Login to the server with a token.
    ///
    /// This token is usually received in the SSO flow after following the URL
    /// provided by [`get_sso_login_url`], note that this is not the access token
    /// of a session.
    ///
    /// This should only be used for the first login.
    ///
    /// The [`restore_login`] method should be used to restore a
    /// logged in client after the first login.
    ///
    /// A device id should be provided to restore the correct stores, if the
    /// device id isn't provided a new device will be created.
    ///
    /// # Arguments
    ///
    /// * `token` - A login token.
    ///
    /// * `device_id` - A unique id that will be associated with this session. If
    ///     not given the homeserver will create one. Can be an existing device_id
    ///     from a previous login call. Note that this should be provided only
    ///     if the client also holds the encryption keys for this device.
    ///
    /// * `initial_device_display_name` - A public display name that will be
    ///     associated with the device_id. Only necessary the first time you
    ///     login with this device_id. It can be changed later.
    ///
    /// # Example
    /// ```no_run
    /// # use std::convert::TryFrom;
    /// # use matrix_sdk::Client;
    /// # use matrix_sdk::identifiers::DeviceId;
    /// # use matrix_sdk_common::assign;
    /// # use futures::executor::block_on;
    /// # use url::Url;
    /// # let homeserver = Url::parse("https://example.com").unwrap();
    /// # let redirect_url = "http://localhost:1234";
    /// # let login_token = "token";
    /// # block_on(async {
    /// let client = Client::new(homeserver).unwrap();
    /// let sso_url = client.get_sso_login_url(redirect_url);
    ///
    /// // Let the user authenticate at the SSO URL
    /// // Receive the loginToken param at redirect_url
    ///
    /// let response = client
    ///     .login_with_token(login_token, None, Some("My app")).await
    ///     .unwrap();
    ///
    /// println!("Logged in as {}, got device_id {} and access_token {}",
    ///          response.user_id, response.device_id, response.access_token);
    /// # })
    /// ```
    ///
    /// [`get_sso_login_url`]: #method.get_sso_login_url
    /// [`restore_login`]: #method.restore_login
    #[instrument(skip(token))]
    pub async fn login_with_token(
        &self,
        token: &str,
        device_id: Option<&str>,
        initial_device_display_name: Option<&str>,
    ) -> Result<login::Response> {
        info!("Logging in to {}", self.homeserver);

        let request = assign!(
            login::Request::new(
                login::LoginInfo::Token { token },
            ), {
                device_id: device_id.map(|d| d.into()),
                initial_device_display_name,
            }
        );

        let response = self.send(request, None).await?;
        self.base_client.receive_login_response(&response).await?;

        Ok(response)
    }

    /// Restore a previously logged in session.
    ///
    /// This can be used to restore the client to a logged in state, loading all
    /// the stored state and encryption keys.
    ///
    /// Alternatively, if the whole session isn't stored the [`login`] method
    /// can be used with a device id.
    ///
    /// # Arguments
    ///
    /// * `session` - A session that the user already has from a
    /// previous login call.
    ///
    /// [`login`]: #method.login
    pub async fn restore_login(&self, session: Session) -> Result<()> {
        Ok(self.base_client.restore_login(session).await?)
    }

    /// Register a user to the server.
    ///
    /// # Arguments
    ///
    /// * `registration` - The easiest way to create this request is using the `register::Request`
    /// itself.
    ///
    ///
    /// # Examples
    /// ```no_run
    /// # use std::convert::TryFrom;
    /// # use matrix_sdk::Client;
    /// # use matrix_sdk::api::r0::account::register::{Request as RegistrationRequest, RegistrationKind};
    /// # use matrix_sdk::api::r0::uiaa::AuthData;
    /// # use matrix_sdk::identifiers::DeviceId;
    /// # use matrix_sdk_common::assign;
    /// # use futures::executor::block_on;
    /// # use url::Url;
    /// # let homeserver = Url::parse("http://example.com").unwrap();
    /// # block_on(async {
    ///
    /// let request = assign!(RegistrationRequest::new(), {
    ///     username: Some("user"),
    ///     password: Some("password"),
    ///     auth: Some(AuthData::FallbackAcknowledgement { session: "foobar" }),
    /// });
    /// let client = Client::new(homeserver).unwrap();
    /// client.register(request).await;
    /// # })
    /// ```
    #[instrument(skip(registration))]
    pub async fn register(
        &self,
        registration: impl Into<register::Request<'_>>,
    ) -> Result<register::Response> {
        info!("Registering to {}", self.homeserver);

        let request = registration.into();
        self.send(request, None).await
    }

    /// Get or upload a sync filter.
    pub async fn get_or_upload_filter(
        &self,
        filter_name: &str,
        definition: FilterDefinition<'_>,
    ) -> Result<String> {
        if let Some(filter) = self.base_client.get_filter(filter_name).await? {
            Ok(filter)
        } else {
            let user_id = self.user_id().await.ok_or(Error::AuthenticationRequired)?;
            let request = FilterUploadRequest::new(&user_id, definition);
            let response = self.send(request, None).await?;

            self.base_client
                .receive_filter_upload(filter_name, &response)
                .await?;

            Ok(response.filter_id)
        }
    }

    /// Join a room by `RoomId`.
    ///
    /// Returns a `join_room_by_id::Response` consisting of the
    /// joined rooms `RoomId`.
    ///
    /// # Arguments
    ///
    /// * `room_id` - The `RoomId` of the room to be joined.
    pub async fn join_room_by_id(&self, room_id: &RoomId) -> Result<join_room_by_id::Response> {
        let request = join_room_by_id::Request::new(room_id);
        self.send(request, None).await
    }

    /// Join a room by `RoomId`.
    ///
    /// Returns a `join_room_by_id_or_alias::Response` consisting of the
    /// joined rooms `RoomId`.
    ///
    /// # Arguments
    ///
    /// * `alias` - The `RoomId` or `RoomAliasId` of the room to be joined.
    /// An alias looks like `#name:example.com`.
    pub async fn join_room_by_id_or_alias(
        &self,
        alias: &RoomIdOrAliasId,
        server_names: &[Box<ServerName>],
    ) -> Result<join_room_by_id_or_alias::Response> {
        let request = assign!(join_room_by_id_or_alias::Request::new(alias), {
            server_name: server_names,
        });
        self.send(request, None).await
    }

    /// Search the homeserver's directory of public rooms.
    ///
    /// Sends a request to "_matrix/client/r0/publicRooms", returns
    /// a `get_public_rooms::Response`.
    ///
    /// # Arguments
    ///
    /// * `limit` - The number of `PublicRoomsChunk`s in each response.
    ///
    /// * `since` - Pagination token from a previous request.
    ///
    /// * `server` - The name of the server, if `None` the requested server is used.
    ///
    /// # Examples
    /// ```no_run
    /// use matrix_sdk::Client;
    /// # use std::convert::TryInto;
    /// # use url::Url;
    /// # let homeserver = Url::parse("http://example.com").unwrap();
    /// # let limit = Some(10);
    /// # let since = Some("since token");
    /// # let server = Some("servername.com".try_into().unwrap());
    ///
    /// let mut client = Client::new(homeserver).unwrap();
    /// # use futures::executor::block_on;
    /// # block_on(async {
    ///
    /// client.public_rooms(limit, since, server).await;
    /// # });
    /// ```
    pub async fn public_rooms(
        &self,
        limit: Option<u32>,
        since: Option<&str>,
        server: Option<&ServerName>,
    ) -> Result<get_public_rooms::Response> {
        let limit = limit.map(UInt::from);

        let request = assign!(get_public_rooms::Request::new(), {
            limit,
            since,
            server,
        });
        self.send(request, None).await
    }

    /// Create a room using the `RoomBuilder` and send the request.
    ///
    /// Sends a request to `/_matrix/client/r0/createRoom`, returns a `create_room::Response`,
    /// this is an empty response.
    ///
    /// # Arguments
    ///
    /// * `room` - The easiest way to create this request is using the
    /// `create_room::Request` itself.
    ///
    /// # Examples
    /// ```no_run
    /// use matrix_sdk::Client;
    /// # use matrix_sdk::api::r0::room::{create_room::Request as CreateRoomRequest, Visibility};
    /// # use url::Url;
    ///
    /// # let homeserver = Url::parse("http://example.com").unwrap();
    /// let request = CreateRoomRequest::new();
    /// let client = Client::new(homeserver).unwrap();
    /// # use futures::executor::block_on;
    /// # block_on(async {
    /// assert!(client.create_room(request).await.is_ok());
    /// # });
    /// ```
    pub async fn create_room(
        &self,
        room: impl Into<create_room::Request<'_>>,
    ) -> Result<create_room::Response> {
        let request = room.into();
        self.send(request, None).await
    }

    /// Search the homeserver's directory of public rooms with a filter.
    ///
    /// Sends a request to "_matrix/client/r0/publicRooms", returns
    /// a `get_public_rooms_filtered::Response`.
    ///
    /// # Arguments
    ///
    /// * `room_search` - The easiest way to create this request is using the
    /// `get_public_rooms_filtered::Request` itself.
    ///
    /// # Examples
    /// ```no_run
    /// # use std::convert::TryFrom;
    /// # use matrix_sdk::Client;
    /// # use matrix_sdk::directory::{Filter, RoomNetwork};
    /// # use matrix_sdk::api::r0::directory::get_public_rooms_filtered::Request as PublicRoomsFilterRequest;
    /// # use matrix_sdk_common::assign;
    /// # use url::Url;
    /// # use futures::executor::block_on;
    /// # let homeserver = Url::parse("http://example.com").unwrap();
    /// # block_on(async {
    /// let mut client = Client::new(homeserver).unwrap();
    ///
    /// let generic_search_term = Some("matrix-rust-sdk");
    /// let filter = assign!(Filter::new(), { generic_search_term });
    /// let request = assign!(PublicRoomsFilterRequest::new(), { filter });
    ///
    /// client.public_rooms_filtered(request).await;
    /// # })
    /// ```
    pub async fn public_rooms_filtered(
        &self,
        room_search: impl Into<get_public_rooms_filtered::Request<'_>>,
    ) -> Result<get_public_rooms_filtered::Response> {
        let request = room_search.into();
        self.send(request, None).await
    }

    #[cfg(feature = "encryption")]
    pub(crate) async fn room_send_helper(
        &self,
        request: &RoomMessageRequest,
    ) -> Result<send_message_event::Response> {
        let content = request.content.clone();
        let txn_id = request.txn_id;
        let room_id = &request.room_id;

        self.get_joined_room(room_id)
            .expect("Can't send a message to a room that isn't known to the store")
            .send(content, Some(txn_id))
            .await
    }

    /// Upload some media to the server.
    ///
    /// # Arguments
    ///
    /// * `content_type` - The type of the media, this will be used as the
    /// content-type header.
    ///
    /// * `reader` - A `Reader` that will be used to fetch the raw bytes of the
    /// media.
    ///
    /// # Examples
    ///
    /// ```no_run
    /// # use std::{path::PathBuf, fs::File, io::Read};
    /// # use matrix_sdk::{Client, identifiers::room_id};
    /// # use url::Url;
    /// # use futures::executor::block_on;
    /// # use mime;
    /// # block_on(async {
    /// # let homeserver = Url::parse("http://localhost:8080").unwrap();
    /// # let mut client = Client::new(homeserver).unwrap();
    /// let path = PathBuf::from("/home/example/my-cat.jpg");
    /// let mut image = File::open(path).unwrap();
    ///
    /// let response = client
    ///     .upload(&mime::IMAGE_JPEG, &mut image)
    ///     .await
    ///     .expect("Can't upload my cat.");
    ///
    /// println!("Cat URI: {}", response.content_uri);
    /// # });
    /// ```
    pub async fn upload(
        &self,
        content_type: &Mime,
        reader: &mut impl Read,
    ) -> Result<create_content::Response> {
        let mut data = Vec::new();
        reader.read_to_end(&mut data)?;

        let timeout = std::cmp::max(
            Duration::from_secs(data.len() as u64 / DEFAULT_UPLOAD_SPEED),
            MIN_UPLOAD_REQUEST_TIMEOUT,
        );

        let request = assign!(create_content::Request::new(data), {
            content_type: Some(content_type.essence_str()),
        });

        Ok(self.http_client.upload(request, Some(timeout)).await?)
    }

    /// Send a room message to a room.
    ///
    /// Returns the parsed response from the server.
    ///
    /// If the encryption feature is enabled this method will transparently
    /// encrypt the room message if this room is encrypted.
    ///
    /// **Note**: This method will send an unencrypted message if the room cannot
    /// be found in the store, prefer the higher level
    /// [send()](room::Joined::send()) method that can be found for the
    /// [Joined](room::Joined) room struct to avoid this.
    ///
    /// # Arguments
    ///
    /// * `room_id` - The unique id of the room.
    ///
    /// * `content` - The content of the message event.
    ///
    /// * `txn_id` - A unique `Uuid` that can be attached to a `MessageEvent`
    /// held in its unsigned field as `transaction_id`. If not given one is
    /// created for the message.
    ///
    /// # Example
    /// ```no_run
    /// # use std::sync::{Arc, RwLock};
    /// # use matrix_sdk::{Client, SyncSettings};
    /// # use url::Url;
    /// # use futures::executor::block_on;
    /// # use matrix_sdk::identifiers::room_id;
    /// # use std::convert::TryFrom;
    /// use matrix_sdk::events::{
    ///     AnyMessageEventContent,
    ///     room::message::{MessageEventContent, TextMessageEventContent},
    /// };
    /// # block_on(async {
    /// # let homeserver = Url::parse("http://localhost:8080").unwrap();
    /// # let mut client = Client::new(homeserver).unwrap();
    /// # let room_id = room_id!("!test:localhost");
    /// use matrix_sdk_common::uuid::Uuid;
    ///
    /// let content = AnyMessageEventContent::RoomMessage(
    ///     MessageEventContent::text_plain("Hello world")
    /// );
    ///
    /// let txn_id = Uuid::new_v4();
    /// client.room_send(&room_id, content, Some(txn_id)).await.unwrap();
    /// # })
    /// ```
    pub async fn room_send(
        &self,
        room_id: &RoomId,
        content: impl Into<AnyMessageEventContent>,
        txn_id: Option<Uuid>,
    ) -> Result<send_message_event::Response> {
        #[cfg(feature = "encryption")]
        if let Some(room) = self.get_joined_room(room_id) {
            room.send(content, txn_id).await
        } else {
            let content = content.into();
            let txn_id = txn_id.unwrap_or_else(Uuid::new_v4).to_string();
            let request = send_message_event::Request::new(room_id, &txn_id, &content);

            self.send(request, None).await
        }
    }

    /// Send an arbitrary request to the server, without updating client state.
    ///
    /// **Warning:** Because this method *does not* update the client state, it is
    /// important to make sure than you account for this yourself, and use wrapper methods
    /// where available.  This method should *only* be used if a wrapper method for the
    /// endpoint you'd like to use is not available.
    ///
    /// # Arguments
    ///
    /// * `request` - A filled out and valid request for the endpoint to be hit
    ///
    /// * `timeout` - An optional request timeout setting, this overrides the
    /// default request setting if one was set.
    ///
    /// # Example
    ///
    /// ```no_run
    /// # use matrix_sdk::{Client, SyncSettings};
    /// # use futures::executor::block_on;
    /// # use url::Url;
    /// # use std::convert::TryFrom;
    /// # block_on(async {
    /// # let homeserver = Url::parse("http://localhost:8080").unwrap();
    /// # let mut client = Client::new(homeserver).unwrap();
    /// use matrix_sdk::api::r0::profile;
    /// use matrix_sdk::identifiers::user_id;
    ///
    /// // First construct the request you want to make
    /// // See https://docs.rs/ruma-client-api/latest/ruma_client_api/index.html
    /// // for all available Endpoints
    /// let user_id = user_id!("@example:localhost");
    /// let request = profile::get_profile::Request::new(&user_id);
    ///
    /// // Start the request using Client::send()
    /// let response = client.send(request, None).await.unwrap();
    ///
    /// // Check the corresponding Response struct to find out what types are
    /// // returned
    /// # })
    /// ```
    pub async fn send<Request>(
        &self,
        request: Request,
        timeout: Option<Duration>,
    ) -> Result<Request::IncomingResponse>
    where
        Request: OutgoingRequest + Debug,
        HttpError: From<FromHttpResponseError<Request::EndpointError>>,
    {
        Ok(self.http_client.send(request, timeout).await?)
    }

    #[cfg(feature = "encryption")]
    pub(crate) async fn send_to_device(
        &self,
        request: &ToDeviceRequest,
    ) -> Result<ToDeviceResponse> {
        let txn_id_string = request.txn_id_string();
        let request = RumaToDeviceRequest::new(
            request.event_type.clone(),
            &txn_id_string,
            request.messages.clone(),
        );

        self.send(request, None).await
    }

    /// Get information of all our own devices.
    ///
    /// # Examples
    ///
    /// ```no_run
    /// # use matrix_sdk::{Client, SyncSettings};
    /// # use futures::executor::block_on;
    /// # use url::Url;
    /// # use std::convert::TryFrom;
    /// # block_on(async {
    /// # let homeserver = Url::parse("http://localhost:8080").unwrap();
    /// # let mut client = Client::new(homeserver).unwrap();
    /// let response = client.devices().await.expect("Can't get devices from server");
    ///
    /// for device in response.devices {
    ///     println!(
    ///         "Device: {} {}",
    ///         device.device_id,
    ///         device.display_name.as_deref().unwrap_or("")
    ///     );
    /// }
    /// # });
    /// ```
    pub async fn devices(&self) -> Result<get_devices::Response> {
        let request = get_devices::Request::new();

        self.send(request, None).await
    }

    /// Delete the given devices from the server.
    ///
    /// # Arguments
    ///
    /// * `devices` - The list of devices that should be deleted from the
    /// server.
    ///
    /// * `auth_data` - This request requires user interactive auth, the first
    /// request needs to set this to `None` and will always fail with an
    /// `UiaaResponse`. The response will contain information for the
    /// interactive auth and the same request needs to be made but this time
    /// with some `auth_data` provided.
    ///
    /// ```no_run
    /// # use matrix_sdk::{
    /// #    api::r0::uiaa::{UiaaResponse, AuthData},
    /// #    Client, SyncSettings, Error, FromHttpResponseError, ServerError,
    /// # };
    /// # use futures::executor::block_on;
    /// # use serde_json::json;
    /// # use url::Url;
    /// # use std::{collections::BTreeMap, convert::TryFrom};
    /// # block_on(async {
    /// # let homeserver = Url::parse("http://localhost:8080").unwrap();
    /// # let mut client = Client::new(homeserver).unwrap();
    /// let devices = &["DEVICEID".into()];
    ///
    /// if let Err(e) = client.delete_devices(devices, None).await {
    ///     if let Some(info) = e.uiaa_response() {
    ///         let mut auth_parameters = BTreeMap::new();
    ///
    ///         let identifier = json!({
    ///             "type": "m.id.user",
    ///             "user": "example",
    ///         });
    ///         auth_parameters.insert("identifier".to_owned(), identifier);
    ///         auth_parameters.insert("password".to_owned(), "wordpass".into());
    ///
    ///         // This is needed because of https://github.com/matrix-org/synapse/issues/5665
    ///         auth_parameters.insert("user".to_owned(), "@example:localhost".into());
    ///
    ///         let auth_data = AuthData::DirectRequest {
    ///             kind: "m.login.password",
    ///             auth_parameters,
    ///             session: info.session.as_deref(),
    ///         };
    ///
    ///         client
    ///             .delete_devices(devices, Some(auth_data))
    ///             .await
    ///             .expect("Can't delete devices");
    ///     }
    /// }
    /// # });
    pub async fn delete_devices(
        &self,
        devices: &[DeviceIdBox],
        auth_data: Option<AuthData<'_>>,
    ) -> Result<delete_devices::Response> {
        let mut request = delete_devices::Request::new(devices);
        request.auth = auth_data;

        self.send(request, None).await
    }

    /// Synchronize the client's state with the latest state on the server.
    ///
    /// **Note**: You should not use this method to repeatedly sync if encryption
    /// support is enabled, the [`sync`] method will make additional
    /// requests between syncs that are needed for E2E encryption to work.
    ///
    /// # Arguments
    ///
    /// * `sync_settings` - Settings for the sync call.
    ///
    /// [`sync`]: #method.sync
    #[instrument]
    pub async fn sync_once(&self, sync_settings: SyncSettings<'_>) -> Result<SyncResponse> {
        let request = assign!(sync_events::Request::new(), {
            filter: sync_settings.filter.as_ref(),
            since: sync_settings.token.as_deref(),
            full_state: sync_settings.full_state,
            set_presence: &PresenceState::Online,
            timeout: sync_settings.timeout,
        });

        let timeout = sync_settings
            .timeout
            .unwrap_or_else(|| Duration::from_secs(0))
            + SYNC_REQUEST_TIMEOUT;

        let response = self.send(request, Some(timeout)).await?;
        let sync_response = self.base_client.receive_sync_response(response).await?;

        if let Some(handler) = self.event_handler.read().await.as_ref() {
            handler.handle_sync(&sync_response).await;
        }

        Ok(sync_response)
    }

    /// Repeatedly call sync to synchronize the client state with the server.
    ///
    /// This method will never return, if cancellation is needed the method
    /// should be wrapped in a cancelable task or the [`sync_with_callback`]
    /// method can be used.
    ///
    /// # Arguments
    ///
    /// * `sync_settings` - Settings for the sync call. Note that those settings
    ///     will be only used for the first sync call.
    ///
    /// [`sync_with_callback`]: #method.sync_with_callback
    pub async fn sync(&self, sync_settings: SyncSettings<'_>) {
        self.sync_with_callback(sync_settings, |_| async { LoopCtrl::Continue })
            .await
    }

    /// Repeatedly call sync to synchronize the client state with the server.
    ///
    /// # Arguments
    ///
    /// * `sync_settings` - Settings for the sync call. Note that those settings
    ///     will be only used for the first sync call.
    ///
    /// * `callback` - A callback that will be called every time a successful
    ///     response has been fetched from the server. The callback must return
    ///     a boolean which signalizes if the method should stop syncing. If the
    ///     callback returns `LoopCtrl::Continue` the sync will continue, if the
    ///     callback returns `LoopCtrl::Break` the sync will be stopped.
    ///
    /// # Examples
    ///
    /// The following example demonstrates how to sync forever while sending all
    /// the interesting events through a mpsc channel to another thread e.g. a
    /// UI thread.
    ///
    /// ```no_run
    /// # use matrix_sdk::events::{
    /// #     room::message::{MessageEvent, MessageEventContent, TextMessageEventContent},
    /// # };
    /// # use std::sync::{Arc, RwLock};
    /// # use std::time::Duration;
    /// # use matrix_sdk::{Client, SyncSettings, LoopCtrl};
    /// # use url::Url;
    /// # use futures::executor::block_on;
    /// # block_on(async {
    /// # let homeserver = Url::parse("http://localhost:8080").unwrap();
    /// # let mut client = Client::new(homeserver).unwrap();
    ///
    /// use tokio::sync::mpsc::channel;
    ///
    /// let (tx, rx) = channel(100);
    ///
    /// let sync_channel = &tx;
    /// let sync_settings = SyncSettings::new()
    ///     .timeout(Duration::from_secs(30));
    ///
    /// client
    ///     .sync_with_callback(sync_settings, |response| async move {
    ///         let channel = sync_channel;
    ///
    ///         for (room_id, room) in response.rooms.join {
    ///             for event in room.timeline.events {
    ///                 channel.send(event).await.unwrap();
    ///             }
    ///         }
    ///
    ///         LoopCtrl::Continue
    ///     })
    ///     .await;
    /// })
    /// ```
    #[instrument(skip(callback))]
    pub async fn sync_with_callback<C>(
        &self,
        mut sync_settings: SyncSettings<'_>,
        callback: impl Fn(SyncResponse) -> C,
    ) where
        C: Future<Output = LoopCtrl>,
    {
        let mut last_sync_time: Option<Instant> = None;

        if sync_settings.token.is_none() {
            sync_settings.token = self.sync_token().await;
        }

        loop {
            let filter = sync_settings.filter.clone();
            let response = self.sync_once(sync_settings.clone()).await;

            let response = match response {
                Ok(r) => r,
                Err(e) => {
                    error!("Received an invalid response: {}", e);
                    sleep::new(Duration::from_secs(1)).await;
                    continue;
                }
            };

            #[cfg(feature = "encryption")]
            {
                // This is needed because sometimes we need to automatically
                // claim some one-time keys to unwedge an exisitng Olm session.
                if let Err(e) = self.claim_one_time_keys([].iter()).await {
                    warn!("Error while claiming one-time keys {:?}", e);
                }

                for r in self.base_client.outgoing_requests().await {
                    match r.request() {
                        OutgoingRequests::KeysQuery(request) => {
                            if let Err(e) = self
                                .keys_query(r.request_id(), request.device_keys.clone())
                                .await
                            {
                                warn!("Error while querying device keys {:?}", e);
                            }
                        }
                        OutgoingRequests::KeysUpload(request) => {
                            if let Err(e) = self.keys_upload(&r.request_id(), request).await {
                                warn!("Error while querying device keys {:?}", e);
                            }
                        }
                        OutgoingRequests::ToDeviceRequest(request) => {
                            // TODO remove this unwrap
                            if let Ok(resp) = self.send_to_device(&request).await {
                                self.base_client
                                    .mark_request_as_sent(&r.request_id(), &resp)
                                    .await
                                    .unwrap();
                            }
                        }
                        OutgoingRequests::SignatureUpload(request) => {
                            // TODO remove this unwrap.
                            if let Ok(resp) = self.send(request.clone(), None).await {
                                self.base_client
                                    .mark_request_as_sent(&r.request_id(), &resp)
                                    .await
                                    .unwrap();
                            }
                        }
                        OutgoingRequests::RoomMessage(request) => {
                            if let Ok(resp) = self.room_send_helper(request).await {
                                self.base_client
                                    .mark_request_as_sent(&r.request_id(), &resp)
                                    .await
                                    .unwrap();
                            }
                        }
                    }
                }
            }

            if callback(response).await == LoopCtrl::Break {
                return;
            }

            let now = Instant::now();

            // If the last sync happened less than a second ago, sleep for a
            // while to not hammer out requests if the server doesn't respect
            // the sync timeout.
            if let Some(t) = last_sync_time {
                if now - t <= Duration::from_secs(1) {
                    sleep::new(Duration::from_secs(1)).await;
                }
            }

            last_sync_time = Some(now);

            sync_settings = SyncSettings::new().timeout(DEFAULT_SYNC_TIMEOUT).token(
                self.sync_token()
                    .await
                    .expect("No sync token found after initial sync"),
            );
            if let Some(f) = filter {
                sync_settings = sync_settings.filter(f);
            }
        }
    }

    /// Claim one-time keys creating new Olm sessions.
    ///
    /// # Arguments
    ///
    /// * `users` - The list of user/device pairs that we should claim keys for.
    ///
    #[cfg(feature = "encryption")]
    #[cfg_attr(feature = "docs", doc(cfg(encryption)))]
    #[instrument(skip(users))]
    pub(crate) async fn claim_one_time_keys(
        &self,
        users: impl Iterator<Item = &UserId>,
    ) -> Result<()> {
        let _lock = self.key_claim_lock.lock().await;

        if let Some((request_id, request)) = self.base_client.get_missing_sessions(users).await? {
            let response = self.send(request, None).await?;
            self.base_client
                .mark_request_as_sent(&request_id, &response)
                .await?;
        }

        Ok(())
    }

    /// Upload the E2E encryption keys.
    ///
    /// This uploads the long lived device keys as well as the required amount
    /// of one-time keys.
    ///
    /// # Panics
    ///
    /// Panics if the client isn't logged in, or if no encryption keys need to
    /// be uploaded.
    #[cfg(feature = "encryption")]
    #[cfg_attr(feature = "docs", doc(cfg(encryption)))]
    #[instrument]
    async fn keys_upload(
        &self,
        request_id: &Uuid,
        request: &upload_keys::Request,
    ) -> Result<upload_keys::Response> {
        debug!(
            "Uploading encryption keys device keys: {}, one-time-keys: {}",
            request.device_keys.is_some(),
            request.one_time_keys.as_ref().map_or(0, |k| k.len())
        );

        let response = self.send(request.clone(), None).await?;
        self.base_client
            .mark_request_as_sent(request_id, &response)
            .await?;

        Ok(response)
    }

    /// Get the current, if any, sync token of the client.
    /// This will be None if the client didn't sync at least once.
    pub async fn sync_token(&self) -> Option<String> {
        self.base_client.sync_token().await
    }

    /// Query the server for users device keys.
    ///
    /// # Panics
    ///
    /// Panics if no key query needs to be done.
    #[cfg(feature = "encryption")]
    #[cfg_attr(feature = "docs", doc(cfg(encryption)))]
    #[instrument]
    async fn keys_query(
        &self,
        request_id: &Uuid,
        device_keys: BTreeMap<UserId, Vec<DeviceIdBox>>,
    ) -> Result<get_keys::Response> {
        let request = assign!(get_keys::Request::new(), { device_keys });

        let response = self.send(request, None).await?;
        self.base_client
            .mark_request_as_sent(request_id, &response)
            .await?;

        Ok(response)
    }

    /// Get a `Sas` verification object with the given flow id.
    #[cfg(feature = "encryption")]
    #[cfg_attr(feature = "docs", doc(cfg(encryption)))]
    pub async fn get_verification(&self, flow_id: &str) -> Option<Sas> {
        self.base_client
            .get_verification(flow_id)
            .await
            .map(|sas| Sas {
                inner: sas,
                client: self.clone(),
            })
    }

    /// Get a `VerificationRequest` object with the given flow id.
    #[cfg(feature = "encryption")]
    #[cfg_attr(feature = "docs", doc(cfg(encryption)))]
    pub async fn get_verification_request(&self, flow_id: &EventId) -> Option<VerificationRequest> {
        let olm = self.base_client.olm_machine().await?;

        olm.get_verification_request(flow_id).and_then(|r| {
            if let Some(room) = self.get_joined_room(r.room_id()) {
                Some(VerificationRequest { inner: r, room })
            } else {
                None
            }
        })
    }

    /// Get a specific device of a user.
    ///
    /// # Arguments
    ///
    /// * `user_id` - The unique id of the user that the device belongs to.
    ///
    /// * `device_id` - The unique id of the device.
    ///
    /// Returns a `Device` if one is found and the crypto store didn't throw an
    /// error.
    ///
    /// This will always return None if the client hasn't been logged in.
    ///
    /// # Example
    ///
    /// ```no_run
    /// # use std::convert::TryFrom;
    /// # use matrix_sdk::{Client, identifiers::UserId};
    /// # use url::Url;
    /// # use futures::executor::block_on;
    /// # let alice = UserId::try_from("@alice:example.org").unwrap();
    /// # let homeserver = Url::parse("http://example.com").unwrap();
    /// # let client = Client::new(homeserver).unwrap();
    /// # block_on(async {
    /// let device = client.get_device(&alice, "DEVICEID".into())
    ///     .await
    ///     .unwrap()
    ///     .unwrap();
    ///
    /// println!("{:?}", device.is_trusted());
    ///
    /// let verification = device.start_verification().await.unwrap();
    /// # });
    /// ```
    #[cfg(feature = "encryption")]
    #[cfg_attr(feature = "docs", doc(cfg(encryption)))]
    pub async fn get_device(
        &self,
        user_id: &UserId,
        device_id: &DeviceId,
    ) -> StdResult<Option<Device>, CryptoStoreError> {
        let device = self.base_client.get_device(user_id, device_id).await?;

        Ok(device.map(|d| Device {
            inner: d,
            client: self.clone(),
        }))
    }

    /// Create and upload a new cross signing identity.
    ///
    /// # Arguments
    ///
    /// * `auth_data` - This request requires user interactive auth, the first
    /// request needs to set this to `None` and will always fail with an
    /// `UiaaResponse`. The response will contain information for the
    /// interactive auth and the same request needs to be made but this time
    /// with some `auth_data` provided.
    ///
    /// # Examples
    /// ```no_run
    /// # use std::{convert::TryFrom, collections::BTreeMap};
    /// # use matrix_sdk::{Client, identifiers::UserId};
    /// # use matrix_sdk::api::r0::uiaa::AuthData;
    /// # use url::Url;
    /// # use futures::executor::block_on;
    /// # use serde_json::json;
    /// # let user_id = UserId::try_from("@alice:example.org").unwrap();
    /// # let homeserver = Url::parse("http://example.com").unwrap();
    /// # let client = Client::new(homeserver).unwrap();
    /// # block_on(async {
    ///
    /// fn auth_data<'a>(user: &UserId, password: &str, session: Option<&'a str>) -> AuthData<'a> {
    ///     let mut auth_parameters = BTreeMap::new();
    ///     let identifier = json!({
    ///         "type": "m.id.user",
    ///         "user": user,
    ///     });
    ///     auth_parameters.insert("identifier".to_owned(), identifier);
    ///     auth_parameters.insert("password".to_owned(), password.to_owned().into());
    ///     // This is needed because of https://github.com/matrix-org/synapse/issues/5665
    ///     auth_parameters.insert("user".to_owned(), user.as_str().into());
    ///     AuthData::DirectRequest {
    ///         kind: "m.login.password",
    ///         auth_parameters,
    ///         session,
    ///     }
    /// }
    ///
    /// if let Err(e) = client.bootstrap_cross_signing(None).await {
    ///     if let Some(response) = e.uiaa_response() {
    ///         let auth_data = auth_data(&user_id, "wordpass", response.session.as_deref());
    ///            client
    ///                .bootstrap_cross_signing(Some(auth_data))
    ///                .await
    ///                .expect("Couldn't bootstrap cross signing")
    ///     } else {
    ///         panic!("Error durign cross signing bootstrap {:#?}", e);
    ///     }
    /// }
    /// # })
    #[cfg(feature = "encryption")]
    #[cfg_attr(feature = "docs", doc(cfg(encryption)))]
    pub async fn bootstrap_cross_signing(&self, auth_data: Option<AuthData<'_>>) -> Result<()> {
        let olm = self
            .base_client
            .olm_machine()
            .await
            .ok_or(Error::AuthenticationRequired)?;

        let (request, signature_request) = olm.bootstrap_cross_signing(false).await?;

        let request = assign!(UploadSigningKeysRequest::new(), {
            auth: auth_data,
            master_key: request.master_key,
            self_signing_key: request.self_signing_key,
            user_signing_key: request.user_signing_key,
        });

        self.send(request, None).await?;
        self.send(signature_request, None).await?;

        Ok(())
    }

    /// Get a map holding all the devices of an user.
    ///
    /// This will always return an empty map if the client hasn't been logged
    /// in.
    ///
    /// # Arguments
    ///
    /// * `user_id` - The unique id of the user that the devices belong to.
    ///
    /// # Example
    ///
    /// ```no_run
    /// # use std::convert::TryFrom;
    /// # use matrix_sdk::{Client, identifiers::UserId};
    /// # use url::Url;
    /// # use futures::executor::block_on;
    /// # let alice = UserId::try_from("@alice:example.org").unwrap();
    /// # let homeserver = Url::parse("http://example.com").unwrap();
    /// # let client = Client::new(homeserver).unwrap();
    /// # block_on(async {
    /// let devices = client.get_user_devices(&alice).await.unwrap();
    ///
    /// for device in devices.devices() {
    ///     println!("{:?}", device);
    /// }
    /// # });
    /// ```
    #[cfg(feature = "encryption")]
    #[cfg_attr(feature = "docs", doc(cfg(encryption)))]
    pub async fn get_user_devices(
        &self,
        user_id: &UserId,
    ) -> StdResult<UserDevices, CryptoStoreError> {
        let devices = self.base_client.get_user_devices(user_id).await?;

        Ok(UserDevices {
            inner: devices,
            client: self.clone(),
        })
    }

    /// Export E2EE keys that match the given predicate encrypting them with the
    /// given passphrase.
    ///
    /// # Arguments
    ///
    /// * `path` - The file path where the exported key file will be saved.
    ///
    /// * `passphrase` - The passphrase that will be used to encrypt the exported
    /// room keys.
    ///
    /// * `predicate` - A closure that will be called for every known
    /// `InboundGroupSession`, which represents a room key. If the closure
    /// returns `true` the `InboundGroupSessoin` will be included in the export,
    /// if the closure returns `false` it will not be included.
    ///
    /// # Panics
    ///
    /// This method will panic if it isn't run on a Tokio runtime.
    ///
    /// This method will panic if it can't get enough randomness from the OS to
    /// encrypt the exported keys securely.
    ///
    /// # Examples
    ///
    /// ```no_run
    /// # use std::{path::PathBuf, time::Duration};
    /// # use matrix_sdk::{
    /// #     Client, SyncSettings,
    /// #     identifiers::room_id,
    /// # };
    /// # use futures::executor::block_on;
    /// # use url::Url;
    /// # block_on(async {
    /// # let homeserver = Url::parse("http://localhost:8080").unwrap();
    /// # let mut client = Client::new(homeserver).unwrap();
    /// let path = PathBuf::from("/home/example/e2e-keys.txt");
    /// // Export all room keys.
    /// client
    ///     .export_keys(path, "secret-passphrase", |_| true)
    ///     .await
    ///     .expect("Can't export keys.");
    ///
    /// // Export only the room keys for a certain room.
    /// let path = PathBuf::from("/home/example/e2e-room-keys.txt");
    /// let room_id = room_id!("!test:localhost");
    ///
    /// client
    ///     .export_keys(path, "secret-passphrase", |s| s.room_id() == &room_id)
    ///     .await
    ///     .expect("Can't export keys.");
    /// # });
    /// ```
    #[cfg(feature = "encryption")]
    #[cfg(not(target_arch = "wasm32"))]
    #[cfg_attr(
        feature = "docs",
        doc(cfg(all(encryption, not(target_arch = "wasm32"))))
    )]
    pub async fn export_keys(
        &self,
        path: PathBuf,
        passphrase: &str,
        predicate: impl FnMut(&InboundGroupSession) -> bool,
    ) -> Result<()> {
        let olm = self
            .base_client
            .olm_machine()
            .await
            .ok_or(Error::AuthenticationRequired)?;

        let keys = olm.export_keys(predicate).await?;
        let passphrase = Zeroizing::new(passphrase.to_owned());

        let encrypt = move || -> Result<()> {
            let export: String = encrypt_key_export(&keys, &passphrase, 500_000)?;
            let mut file = std::fs::File::create(path)?;
            file.write_all(&export.into_bytes())?;
            Ok(())
        };

        let task = tokio::task::spawn_blocking(encrypt);
        task.await.expect("Task join error")
    }

    /// Import E2EE keys from the given file path.
    ///
    /// # Arguments
    ///
    /// * `path` - The file path where the exported key file will can be found.
    ///
    /// * `passphrase` - The passphrase that should be used to decrypt the
    /// exported room keys.
    ///
    /// Returns a tuple of numbers that represent the number of sessions that
    /// were imported and the total number of sessions that were found in the
    /// key export.
    ///
    /// # Panics
    ///
    /// This method will panic if it isn't run on a Tokio runtime.
    ///
    /// ```no_run
    /// # use std::{path::PathBuf, time::Duration};
    /// # use matrix_sdk::{
    /// #     Client, SyncSettings,
    /// #     identifiers::room_id,
    /// # };
    /// # use futures::executor::block_on;
    /// # use url::Url;
    /// # block_on(async {
    /// # let homeserver = Url::parse("http://localhost:8080").unwrap();
    /// # let mut client = Client::new(homeserver).unwrap();
    /// let path = PathBuf::from("/home/example/e2e-keys.txt");
    /// client
    ///     .import_keys(path, "secret-passphrase")
    ///     .await
    ///     .expect("Can't import keys");
    /// # });
    /// ```
    #[cfg(feature = "encryption")]
    #[cfg(not(target_arch = "wasm32"))]
    #[cfg_attr(
        feature = "docs",
        doc(cfg(all(encryption, not(target_arch = "wasm32"))))
    )]
    pub async fn import_keys(&self, path: PathBuf, passphrase: &str) -> Result<(usize, usize)> {
        let olm = self
            .base_client
            .olm_machine()
            .await
            .ok_or(Error::AuthenticationRequired)?;
        let passphrase = Zeroizing::new(passphrase.to_owned());

        let decrypt = move || {
            let file = std::fs::File::open(path)?;
            decrypt_key_export(file, &passphrase)
        };

        let task = tokio::task::spawn_blocking(decrypt);
        // TODO remove this unwrap.
        let import = task.await.expect("Task join error").unwrap();

        Ok(olm.import_keys(import).await?)
    }
}

#[cfg(test)]
mod test {
    use crate::{ClientConfig, HttpError, RoomMember};

    use super::{
        get_public_rooms, get_public_rooms_filtered, register::RegistrationKind, Client, Session,
        SyncSettings, Url,
    };
<<<<<<< HEAD
=======
    use matrix_sdk_base::{identifiers::mxc_uri, RoomMember};
>>>>>>> 7c34ac4e
    use matrix_sdk_common::{
        api::r0::{
            account::register::Request as RegistrationRequest,
            directory::get_public_rooms_filtered::Request as PublicRoomsFilterRequest,
            membership::Invite3pid, session::get_login_types::LoginType, uiaa::AuthData,
        },
        assign,
        directory::Filter,
        events::{room::message::MessageEventContent, AnyMessageEventContent},
        identifiers::{event_id, room_id, user_id},
        thirdparty,
    };
    use matrix_sdk_test::{test_json, EventBuilder, EventsJson};
    use mockito::{mock, Matcher};
    use serde_json::json;

    use std::{collections::BTreeMap, convert::TryInto, io::Cursor, str::FromStr, time::Duration};

    async fn logged_in_client() -> Client {
        let session = Session {
            access_token: "1234".to_owned(),
            user_id: user_id!("@example:localhost"),
            device_id: "DEVICEID".into(),
        };
        let homeserver = url::Url::parse(&mockito::server_url()).unwrap();
        let client = Client::new(homeserver).unwrap();
        client.restore_login(session).await.unwrap();

        client
    }

    #[tokio::test]
    async fn login() {
        let homeserver = Url::from_str(&mockito::server_url()).unwrap();

        let client = Client::new(homeserver).unwrap();

        let _m_types = mock("GET", "/_matrix/client/r0/login")
            .with_status(200)
            .with_body(test_json::LOGIN_TYPES.to_string())
            .create();

        let can_password = client
            .get_login_types()
            .await
            .unwrap()
            .flows
            .iter()
            .any(|flow| flow == &LoginType::Password);
        assert!(can_password);

        let _m_login = mock("POST", "/_matrix/client/r0/login")
            .with_status(200)
            .with_body(test_json::LOGIN.to_string())
            .create();

        client
            .login("example", "wordpass", None, None)
            .await
            .unwrap();

        let logged_in = client.logged_in().await;
        assert!(logged_in, "Client should be logged in");
    }

    #[cfg(feature = "sso_login")]
    #[tokio::test]
    async fn login_with_sso() {
        let _m_login = mock("POST", "/_matrix/client/r0/login")
            .with_status(200)
            .with_body(test_json::LOGIN.to_string())
            .create();

        let homeserver = Url::from_str(&mockito::server_url()).unwrap();
        let client = Client::new(homeserver).unwrap();

        client
            .login_with_sso(
                |sso_url| async move {
                    let sso_url = Url::parse(sso_url.as_str()).unwrap();

                    let (_, redirect) = sso_url
                        .query_pairs()
                        .find(|(key, _)| key == "redirectUrl")
                        .unwrap();

                    let mut redirect_url = Url::parse(redirect.into_owned().as_str()).unwrap();
                    redirect_url.set_query(Some("loginToken=tinytoken"));

                    reqwest::get(redirect_url.to_string()).await.unwrap();

                    Ok(())
                },
                None,
                None,
                None,
                None,
            )
            .await
            .unwrap();

        let logged_in = client.logged_in().await;
        assert!(logged_in, "Client should be logged in");
    }

    #[tokio::test]
    async fn login_with_sso_token() {
        let homeserver = Url::from_str(&mockito::server_url()).unwrap();

        let client = Client::new(homeserver).unwrap();

        let _m = mock("GET", "/_matrix/client/r0/login")
            .with_status(200)
            .with_body(test_json::LOGIN_TYPES.to_string())
            .create();

        let can_sso = client
            .get_login_types()
            .await
            .unwrap()
            .flows
            .iter()
            .any(|flow| flow == &LoginType::Sso);
        assert!(can_sso);

        let sso_url = client.get_sso_login_url("http://127.0.0.1:3030");
        assert!(sso_url.is_ok());

        let _m = mock("POST", "/_matrix/client/r0/login")
            .with_status(200)
            .with_body(test_json::LOGIN.to_string())
            .create();

        client
            .login_with_token("averysmalltoken", None, None)
            .await
            .unwrap();

        let logged_in = client.logged_in().await;
        assert!(logged_in, "Client should be logged in");
    }

    #[tokio::test]
    async fn devices() {
        let client = logged_in_client().await;

        let _m = mock("GET", "/_matrix/client/r0/devices")
            .with_status(200)
            .with_body(test_json::DEVICES.to_string())
            .create();

        assert!(client.devices().await.is_ok());
    }

    #[tokio::test]
    async fn test_join_leave_room() {
        let homeserver = Url::from_str(&mockito::server_url()).unwrap();

        let room_id = room_id!("!SVkFJHzfwvuaIEawgC:localhost");

        let session = Session {
            access_token: "1234".to_owned(),
            user_id: user_id!("@example:localhost"),
            device_id: "DEVICEID".into(),
        };

        let _m = mock(
            "GET",
            Matcher::Regex(r"^/_matrix/client/r0/sync\?.*$".to_string()),
        )
        .with_status(200)
        .with_body(test_json::SYNC.to_string())
        .create();

        let client = Client::new(homeserver.clone()).unwrap();
        client.restore_login(session.clone()).await.unwrap();

        let room = client.get_joined_room(&room_id);
        assert!(room.is_none());

        client.sync_once(SyncSettings::default()).await.unwrap();

        let room = client.get_left_room(&room_id);
        assert!(room.is_none());

        let room = client.get_joined_room(&room_id);
        assert!(room.is_some());

        // test store reloads with correct room state from the sled store
        let path = tempfile::tempdir().unwrap();
        let config = ClientConfig::default().store_path(path);
        let joined_client = Client::new_with_config(homeserver, config).unwrap();
        joined_client.restore_login(session).await.unwrap();

        // joined room reloaded from state store
        joined_client
            .sync_once(SyncSettings::default())
            .await
            .unwrap();
        let room = joined_client.get_joined_room(&room_id);
        assert!(room.is_some());

        let _m = mock(
            "GET",
            Matcher::Regex(r"^/_matrix/client/r0/sync\?.*$".to_string()),
        )
        .with_status(200)
        .with_body(test_json::LEAVE_SYNC_EVENT.to_string())
        .create();

        joined_client
            .sync_once(SyncSettings::default())
            .await
            .unwrap();

        let room = joined_client.get_joined_room(&room_id);
        assert!(room.is_none());

        let room = joined_client.get_left_room(&room_id);
        assert!(room.is_some());
    }

    #[tokio::test]
    async fn account_data() {
        let client = logged_in_client().await;

        let _m = mock(
            "GET",
            Matcher::Regex(r"^/_matrix/client/r0/sync\?.*$".to_string()),
        )
        .with_status(200)
        .with_body(test_json::SYNC.to_string())
        .match_header("authorization", "Bearer 1234")
        .create();

        let sync_settings = SyncSettings::new().timeout(Duration::from_millis(3000));
        let _response = client.sync_once(sync_settings).await.unwrap();

        // let bc = &client.base_client;
        // let ignored_users = bc.ignored_users.read().await;
        // assert_eq!(1, ignored_users.len())
    }

    #[tokio::test]
    async fn room_creation() {
        let client = logged_in_client().await;

        let response = EventBuilder::default()
            .add_state_event(EventsJson::Member)
            .add_state_event(EventsJson::PowerLevels)
            .build_sync_response();

        client
            .base_client
            .receive_sync_response(response)
            .await
            .unwrap();
        let room_id = room_id!("!SVkFJHzfwvuaIEawgC:localhost");

        assert_eq!(
            client.homeserver(),
            &Url::parse(&mockito::server_url()).unwrap()
        );

        let room = client.get_joined_room(&room_id);
        assert!(room.is_some());
    }

    #[tokio::test]
    async fn login_error() {
        let homeserver = Url::from_str(&mockito::server_url()).unwrap();
        let client = Client::new(homeserver).unwrap();

        let _m = mock("POST", "/_matrix/client/r0/login")
            .with_status(403)
            .with_body(test_json::LOGIN_RESPONSE_ERR.to_string())
            .create();

        if let Err(err) = client.login("example", "wordpass", None, None).await {
            if let crate::Error::Http(HttpError::FromHttpResponse(
                crate::FromHttpResponseError::Http(crate::ServerError::Known(crate::api::Error {
                    kind,
                    message,
                    status_code,
                })),
            )) = err
            {
                if let crate::api::error::ErrorKind::Forbidden = kind {
                } else {
                    panic!(
                        "found the wrong `ErrorKind` {:?}, expected `Forbidden",
                        kind
                    );
                }
                assert_eq!(message, "Invalid password".to_string());
                assert_eq!(status_code, http::StatusCode::from_u16(403).unwrap());
            } else {
                panic!(
                    "found the wrong `Error` type {:?}, expected `Error::RumaResponse",
                    err
                );
            }
        } else {
            panic!("this request should return an `Err` variant")
        }
    }

    #[tokio::test]
    async fn register_error() {
        let homeserver = Url::from_str(&mockito::server_url()).unwrap();
        let client = Client::new(homeserver).unwrap();

        let _m = mock("POST", "/_matrix/client/r0/register")
            .with_status(403)
            .with_body(test_json::REGISTRATION_RESPONSE_ERR.to_string())
            .create();

        let user = assign!(RegistrationRequest::new(), {
            username: Some("user"),
            password: Some("password"),
            auth: Some(AuthData::FallbackAcknowledgement { session: "foobar" }),
            kind: RegistrationKind::User,
        });

        if let Err(err) = client.register(user).await {
            if let crate::Error::Http(HttpError::UiaaError(crate::FromHttpResponseError::Http(
                // TODO this should be a UiaaError need to investigate
                crate::ServerError::Unknown(e),
            ))) = err
            {
                assert!(e.to_string().starts_with("EOF while parsing"))
            } else {
                panic!(
                    "found the wrong `Error` type {:#?}, expected `ServerError::Unknown",
                    err
                );
            }
        } else {
            panic!("this request should return an `Err` variant")
        }
    }

    #[tokio::test]
    async fn join_room_by_id() {
        let client = logged_in_client().await;

        let _m = mock(
            "POST",
            Matcher::Regex(r"^/_matrix/client/r0/rooms/.*/join".to_string()),
        )
        .with_status(200)
        .with_body(test_json::ROOM_ID.to_string())
        .match_header("authorization", "Bearer 1234")
        .create();

        let room_id = room_id!("!testroom:example.org");

        assert_eq!(
            // this is the `join_by_room_id::Response` but since no PartialEq we check the RoomId field
            client.join_room_by_id(&room_id).await.unwrap().room_id,
            room_id
        );
    }

    #[tokio::test]
    async fn join_room_by_id_or_alias() {
        let client = logged_in_client().await;

        let _m = mock(
            "POST",
            Matcher::Regex(r"^/_matrix/client/r0/join/".to_string()),
        )
        .with_status(200)
        .with_body(test_json::ROOM_ID.to_string())
        .match_header("authorization", "Bearer 1234")
        .create();

        let room_id = room_id!("!testroom:example.org").into();

        assert_eq!(
            // this is the `join_by_room_id::Response` but since no PartialEq we check the RoomId field
            client
                .join_room_by_id_or_alias(&room_id, &["server.com".try_into().unwrap()])
                .await
                .unwrap()
                .room_id,
            room_id!("!testroom:example.org")
        );
    }

    #[tokio::test]
    async fn invite_user_by_id() {
        let client = logged_in_client().await;

        let _m = mock(
            "POST",
            Matcher::Regex(r"^/_matrix/client/r0/rooms/.*/invite".to_string()),
        )
        .with_status(200)
        .with_body(test_json::LOGOUT.to_string())
        .match_header("authorization", "Bearer 1234")
        .create();

        let _m = mock(
            "GET",
            Matcher::Regex(r"^/_matrix/client/r0/sync\?.*$".to_string()),
        )
        .with_status(200)
        .match_header("authorization", "Bearer 1234")
        .with_body(test_json::SYNC.to_string())
        .create();

        let sync_settings = SyncSettings::new().timeout(Duration::from_millis(3000));

        let _response = client.sync_once(sync_settings).await.unwrap();

        let user = user_id!("@example:localhost");
        let room = client
            .get_joined_room(&room_id!("!SVkFJHzfwvuaIEawgC:localhost"))
            .unwrap();

        room.invite_user_by_id(&user).await.unwrap();
    }

    #[tokio::test]
    async fn invite_user_by_3pid() {
        let client = logged_in_client().await;

        let _m = mock(
            "POST",
            Matcher::Regex(r"^/_matrix/client/r0/rooms/.*/invite".to_string()),
        )
        .with_status(200)
        // empty JSON object
        .with_body(test_json::LOGOUT.to_string())
        .match_header("authorization", "Bearer 1234")
        .create();

        let _m = mock(
            "GET",
            Matcher::Regex(r"^/_matrix/client/r0/sync\?.*$".to_string()),
        )
        .with_status(200)
        .match_header("authorization", "Bearer 1234")
        .with_body(test_json::SYNC.to_string())
        .create();

        let sync_settings = SyncSettings::new().timeout(Duration::from_millis(3000));

        let _response = client.sync_once(sync_settings).await.unwrap();

        let room = client
            .get_joined_room(&room_id!("!SVkFJHzfwvuaIEawgC:localhost"))
            .unwrap();

        room.invite_user_by_3pid(Invite3pid {
            id_server: "example.org",
            id_access_token: "IdToken",
            medium: thirdparty::Medium::Email,
            address: "address",
        })
        .await
        .unwrap();
    }

    #[tokio::test]
    async fn room_search_all() {
        let homeserver = Url::from_str(&mockito::server_url()).unwrap();
        let client = Client::new(homeserver).unwrap();

        let _m = mock(
            "GET",
            Matcher::Regex(r"^/_matrix/client/r0/publicRooms".to_string()),
        )
        .with_status(200)
        .with_body(test_json::PUBLIC_ROOMS.to_string())
        .create();

        let get_public_rooms::Response { chunk, .. } =
            client.public_rooms(Some(10), None, None).await.unwrap();
        assert_eq!(chunk.len(), 1);
    }

    #[tokio::test]
    async fn room_search_filtered() {
        let client = logged_in_client().await;

        let _m = mock(
            "POST",
            Matcher::Regex(r"^/_matrix/client/r0/publicRooms".to_string()),
        )
        .with_status(200)
        .with_body(test_json::PUBLIC_ROOMS.to_string())
        .match_header("authorization", "Bearer 1234")
        .create();

        let generic_search_term = Some("cheese");
        let filter = assign!(Filter::new(), { generic_search_term });
        let request = assign!(PublicRoomsFilterRequest::new(), { filter });

        let get_public_rooms_filtered::Response { chunk, .. } =
            client.public_rooms_filtered(request).await.unwrap();
        assert_eq!(chunk.len(), 1);
    }

    #[tokio::test]
    async fn leave_room() {
        let client = logged_in_client().await;

        let _m = mock(
            "POST",
            Matcher::Regex(r"^/_matrix/client/r0/rooms/.*/leave".to_string()),
        )
        .with_status(200)
        // this is an empty JSON object
        .with_body(test_json::LOGOUT.to_string())
        .match_header("authorization", "Bearer 1234")
        .create();

        let _m = mock(
            "GET",
            Matcher::Regex(r"^/_matrix/client/r0/sync\?.*$".to_string()),
        )
        .with_status(200)
        .match_header("authorization", "Bearer 1234")
        .with_body(test_json::SYNC.to_string())
        .create();

        let sync_settings = SyncSettings::new().timeout(Duration::from_millis(3000));

        let _response = client.sync_once(sync_settings).await.unwrap();

        let room = client
            .get_joined_room(&room_id!("!SVkFJHzfwvuaIEawgC:localhost"))
            .unwrap();

        room.leave().await.unwrap();
    }

    #[tokio::test]
    async fn ban_user() {
        let client = logged_in_client().await;

        let _m = mock(
            "POST",
            Matcher::Regex(r"^/_matrix/client/r0/rooms/.*/ban".to_string()),
        )
        .with_status(200)
        // this is an empty JSON object
        .with_body(test_json::LOGOUT.to_string())
        .match_header("authorization", "Bearer 1234")
        .create();

        let _m = mock(
            "GET",
            Matcher::Regex(r"^/_matrix/client/r0/sync\?.*$".to_string()),
        )
        .with_status(200)
        .match_header("authorization", "Bearer 1234")
        .with_body(test_json::SYNC.to_string())
        .create();

        let sync_settings = SyncSettings::new().timeout(Duration::from_millis(3000));

        let _response = client.sync_once(sync_settings).await.unwrap();

        let user = user_id!("@example:localhost");
        let room = client
            .get_joined_room(&room_id!("!SVkFJHzfwvuaIEawgC:localhost"))
            .unwrap();

        room.ban_user(&user, None).await.unwrap();
    }

    #[tokio::test]
    async fn kick_user() {
        let client = logged_in_client().await;

        let _m = mock(
            "POST",
            Matcher::Regex(r"^/_matrix/client/r0/rooms/.*/kick".to_string()),
        )
        .with_status(200)
        // this is an empty JSON object
        .with_body(test_json::LOGOUT.to_string())
        .match_header("authorization", "Bearer 1234")
        .create();

        let _m = mock(
            "GET",
            Matcher::Regex(r"^/_matrix/client/r0/sync\?.*$".to_string()),
        )
        .with_status(200)
        .match_header("authorization", "Bearer 1234")
        .with_body(test_json::SYNC.to_string())
        .create();

        let sync_settings = SyncSettings::new().timeout(Duration::from_millis(3000));

        let _response = client.sync_once(sync_settings).await.unwrap();

        let user = user_id!("@example:localhost");
        let room = client
            .get_joined_room(&room_id!("!SVkFJHzfwvuaIEawgC:localhost"))
            .unwrap();

        room.kick_user(&user, None).await.unwrap();
    }

    #[tokio::test]
    async fn forget_room() {
        let client = logged_in_client().await;

        let _m = mock(
            "POST",
            Matcher::Regex(r"^/_matrix/client/r0/rooms/.*/forget".to_string()),
        )
        .with_status(200)
        // this is an empty JSON object
        .with_body(test_json::LOGOUT.to_string())
        .match_header("authorization", "Bearer 1234")
        .create();

        let _m = mock(
            "GET",
            Matcher::Regex(r"^/_matrix/client/r0/sync\?.*$".to_string()),
        )
        .with_status(200)
        .match_header("authorization", "Bearer 1234")
        .with_body(test_json::LEAVE_SYNC.to_string())
        .create();

        let sync_settings = SyncSettings::new().timeout(Duration::from_millis(3000));

        let _response = client.sync_once(sync_settings).await.unwrap();

        let room = client
            .get_left_room(&room_id!("!SVkFJHzfwvuaIEawgC:localhost"))
            .unwrap();

        room.forget().await.unwrap();
    }

    #[tokio::test]
    async fn read_receipt() {
        let client = logged_in_client().await;

        let _m = mock(
            "POST",
            Matcher::Regex(r"^/_matrix/client/r0/rooms/.*/receipt".to_string()),
        )
        .with_status(200)
        // this is an empty JSON object
        .with_body(test_json::LOGOUT.to_string())
        .match_header("authorization", "Bearer 1234")
        .create();

        let _m = mock(
            "GET",
            Matcher::Regex(r"^/_matrix/client/r0/sync\?.*$".to_string()),
        )
        .with_status(200)
        .match_header("authorization", "Bearer 1234")
        .with_body(test_json::SYNC.to_string())
        .create();

        let sync_settings = SyncSettings::new().timeout(Duration::from_millis(3000));

        let _response = client.sync_once(sync_settings).await.unwrap();

        let event_id = event_id!("$xxxxxx:example.org");
        let room = client
            .get_joined_room(&room_id!("!SVkFJHzfwvuaIEawgC:localhost"))
            .unwrap();

        room.read_receipt(&event_id).await.unwrap();
    }

    #[tokio::test]
    async fn read_marker() {
        let client = logged_in_client().await;

        let _m = mock(
            "POST",
            Matcher::Regex(r"^/_matrix/client/r0/rooms/.*/read_markers".to_string()),
        )
        .with_status(200)
        // this is an empty JSON object
        .with_body(test_json::LOGOUT.to_string())
        .match_header("authorization", "Bearer 1234")
        .create();

        let _m = mock(
            "GET",
            Matcher::Regex(r"^/_matrix/client/r0/sync\?.*$".to_string()),
        )
        .with_status(200)
        .match_header("authorization", "Bearer 1234")
        .with_body(test_json::SYNC.to_string())
        .create();

        let sync_settings = SyncSettings::new().timeout(Duration::from_millis(3000));

        let _response = client.sync_once(sync_settings).await.unwrap();

        let event_id = event_id!("$xxxxxx:example.org");
        let room = client
            .get_joined_room(&room_id!("!SVkFJHzfwvuaIEawgC:localhost"))
            .unwrap();

        room.read_marker(&event_id, None).await.unwrap();
    }

    #[tokio::test]
    async fn typing_notice() {
        let client = logged_in_client().await;

        let _m = mock(
            "PUT",
            Matcher::Regex(r"^/_matrix/client/r0/rooms/.*/typing".to_string()),
        )
        .with_status(200)
        // this is an empty JSON object
        .with_body(test_json::LOGOUT.to_string())
        .match_header("authorization", "Bearer 1234")
        .create();

        let _m = mock(
            "GET",
            Matcher::Regex(r"^/_matrix/client/r0/sync\?.*$".to_string()),
        )
        .with_status(200)
        .match_header("authorization", "Bearer 1234")
        .with_body(test_json::SYNC.to_string())
        .create();

        let sync_settings = SyncSettings::new().timeout(Duration::from_millis(3000));

        let _response = client.sync_once(sync_settings).await.unwrap();

        let room = client
            .get_joined_room(&room_id!("!SVkFJHzfwvuaIEawgC:localhost"))
            .unwrap();

        room.typing_notice(true).await.unwrap();
    }

    #[tokio::test]
    async fn room_state_event_send() {
        use crate::events::{
            room::member::{MemberEventContent, MembershipState},
            AnyStateEventContent,
        };

        let client = logged_in_client().await;

        let _m = mock(
            "PUT",
            Matcher::Regex(r"^/_matrix/client/r0/rooms/.*/state/.*".to_string()),
        )
        .with_status(200)
        .match_header("authorization", "Bearer 1234")
        .with_body(test_json::EVENT_ID.to_string())
        .create();

        let _m = mock(
            "GET",
            Matcher::Regex(r"^/_matrix/client/r0/sync\?.*$".to_string()),
        )
        .with_status(200)
        .match_header("authorization", "Bearer 1234")
        .with_body(test_json::SYNC.to_string())
        .create();

        let sync_settings = SyncSettings::new().timeout(Duration::from_millis(3000));

        let _response = client.sync_once(sync_settings).await.unwrap();

        let room_id = room_id!("!SVkFJHzfwvuaIEawgC:localhost");

        let room = client.get_joined_room(&room_id).unwrap();

        let avatar_url = mxc_uri!("mxc://example.org/avA7ar");
        let member_event = MemberEventContent {
            avatar_url: Some(avatar_url),
            membership: MembershipState::Join,
            is_direct: None,
            displayname: None,
            third_party_invite: None,
        };
        let content = AnyStateEventContent::RoomMember(member_event);
        let response = room.send_state_event(content, "").await.unwrap();
        assert_eq!(event_id!("$h29iv0s8:example.com"), response.event_id);
    }

    #[tokio::test]
    async fn room_message_send() {
        use matrix_sdk_common::uuid::Uuid;

        let client = logged_in_client().await;

        let _m = mock(
            "PUT",
            Matcher::Regex(r"^/_matrix/client/r0/rooms/.*/send/".to_string()),
        )
        .with_status(200)
        .match_header("authorization", "Bearer 1234")
        .with_body(test_json::EVENT_ID.to_string())
        .create();

        let _m = mock(
            "GET",
            Matcher::Regex(r"^/_matrix/client/r0/sync\?.*$".to_string()),
        )
        .with_status(200)
        .match_header("authorization", "Bearer 1234")
        .with_body(test_json::SYNC.to_string())
        .create();

        let sync_settings = SyncSettings::new().timeout(Duration::from_millis(3000));

        let _response = client.sync_once(sync_settings).await.unwrap();

        let room = client
            .get_joined_room(&room_id!("!SVkFJHzfwvuaIEawgC:localhost"))
            .unwrap();

        let content =
            AnyMessageEventContent::RoomMessage(MessageEventContent::text_plain("Hello world"));
        let txn_id = Uuid::new_v4();
        let response = room.send(content, Some(txn_id)).await.unwrap();

        assert_eq!(event_id!("$h29iv0s8:example.com"), response.event_id)
    }

    #[tokio::test]
    async fn room_attachment_send() {
        let client = logged_in_client().await;

        let _m = mock(
            "PUT",
            Matcher::Regex(r"^/_matrix/client/r0/rooms/.*/send/".to_string()),
        )
        .with_status(200)
        .match_header("authorization", "Bearer 1234")
        .with_body(test_json::EVENT_ID.to_string())
        .create();

        let _m = mock(
            "POST",
            Matcher::Regex(r"^/_matrix/media/r0/upload".to_string()),
        )
        .with_status(200)
        .match_header("content-type", "image/jpeg")
        .with_body(
            json!({
              "content_uri": "mxc://example.com/AQwafuaFswefuhsfAFAgsw"
            })
            .to_string(),
        )
        .create();

        let _m = mock(
            "GET",
            Matcher::Regex(r"^/_matrix/client/r0/sync\?.*$".to_string()),
        )
        .with_status(200)
        .match_header("authorization", "Bearer 1234")
        .with_body(test_json::SYNC.to_string())
        .create();

        let sync_settings = SyncSettings::new().timeout(Duration::from_millis(3000));

        let _response = client.sync_once(sync_settings).await.unwrap();

        let room = client
            .get_joined_room(&room_id!("!SVkFJHzfwvuaIEawgC:localhost"))
            .unwrap();

        let mut media = Cursor::new("Hello world");

        let response = room
            .send_attachment("image", &mime::IMAGE_JPEG, &mut media, None)
            .await
            .unwrap();

        assert_eq!(event_id!("$h29iv0s8:example.com"), response.event_id)
    }

    #[tokio::test]
    async fn room_redact() {
        use matrix_sdk_common::uuid::Uuid;

        let client = logged_in_client().await;

        let _m = mock(
            "PUT",
            Matcher::Regex(r"^/_matrix/client/r0/rooms/.*/redact/.*?/.*?".to_string()),
        )
        .with_status(200)
        .match_header("authorization", "Bearer 1234")
        .with_body(test_json::EVENT_ID.to_string())
        .create();

        let _m = mock(
            "GET",
            Matcher::Regex(r"^/_matrix/client/r0/sync\?.*$".to_string()),
        )
        .with_status(200)
        .match_header("authorization", "Bearer 1234")
        .with_body(test_json::SYNC.to_string())
        .create();

        let sync_settings = SyncSettings::new().timeout(Duration::from_millis(3000));

        let _response = client.sync_once(sync_settings).await.unwrap();

        let room = client
            .get_joined_room(&room_id!("!SVkFJHzfwvuaIEawgC:localhost"))
            .unwrap();

        let event_id = event_id!("$xxxxxxxx:example.com");

        let txn_id = Uuid::new_v4();
        let reason = Some("Indecent material");
        let response = room.redact(&event_id, reason, Some(txn_id)).await.unwrap();

        assert_eq!(event_id!("$h29iv0s8:example.com"), response.event_id)
    }

    #[tokio::test]
    async fn user_presence() {
        let client = logged_in_client().await;

        let _m = mock(
            "GET",
            Matcher::Regex(r"^/_matrix/client/r0/sync\?.*$".to_string()),
        )
        .with_status(200)
        .match_header("authorization", "Bearer 1234")
        .with_body(test_json::SYNC.to_string())
        .create();

        let _m = mock(
            "GET",
            Matcher::Regex(r"^/_matrix/client/r0/rooms/.*/members".to_string()),
        )
        .with_status(200)
        .match_header("authorization", "Bearer 1234")
        .with_body(test_json::MEMBERS.to_string())
        .create();

        let sync_settings = SyncSettings::new().timeout(Duration::from_millis(3000));

        let _response = client.sync_once(sync_settings).await.unwrap();

        let room = client
            .get_joined_room(&room_id!("!SVkFJHzfwvuaIEawgC:localhost"))
            .unwrap();
        let members: Vec<RoomMember> = room.active_members().await.unwrap();

        assert_eq!(1, members.len());
        // assert!(room.power_levels.is_some())
    }

    #[tokio::test]
    async fn calculate_room_names_from_summary() {
        let client = logged_in_client().await;

        let _m = mock(
            "GET",
            Matcher::Regex(r"^/_matrix/client/r0/sync\?.*$".to_string()),
        )
        .with_status(200)
        .match_header("authorization", "Bearer 1234")
        .with_body(test_json::DEFAULT_SYNC_SUMMARY.to_string())
        .create();

        let sync_settings = SyncSettings::new().timeout(Duration::from_millis(3000));
        let _response = client.sync_once(sync_settings).await.unwrap();
        let room = client
            .get_joined_room(&room_id!("!SVkFJHzfwvuaIEawgC:localhost"))
            .unwrap();

        assert_eq!("example2", room.display_name().await.unwrap());
    }

    #[tokio::test]
    async fn invited_rooms() {
        let client = logged_in_client().await;

        let _m = mock(
            "GET",
            Matcher::Regex(r"^/_matrix/client/r0/sync\?.*$".to_string()),
        )
        .with_status(200)
        .match_header("authorization", "Bearer 1234")
        .with_body(test_json::INVITE_SYNC.to_string())
        .create();

        let _response = client.sync_once(SyncSettings::default()).await.unwrap();

        assert!(client.joined_rooms().is_empty());
        assert!(client.left_rooms().is_empty());
        assert!(!client.invited_rooms().is_empty());

        assert!(client
            .get_invited_room(&room_id!("!696r7674:example.com"))
            .is_some());
    }

    #[tokio::test]
    async fn left_rooms() {
        let client = logged_in_client().await;

        let _m = mock(
            "GET",
            Matcher::Regex(r"^/_matrix/client/r0/sync\?.*$".to_string()),
        )
        .with_status(200)
        .match_header("authorization", "Bearer 1234")
        .with_body(test_json::LEAVE_SYNC.to_string())
        .create();

        let _response = client.sync_once(SyncSettings::default()).await.unwrap();

        assert!(client.joined_rooms().is_empty());
        assert!(!client.left_rooms().is_empty());
        assert!(client.invited_rooms().is_empty());

        assert!(client
            .get_left_room(&room_id!("!SVkFJHzfwvuaIEawgC:localhost"))
            .is_some())
    }

    #[tokio::test]
    async fn sync() {
        let client = logged_in_client().await;

        let _m = mock(
            "GET",
            Matcher::Regex(r"^/_matrix/client/r0/sync\?.*$".to_string()),
        )
        .with_status(200)
        .with_body(test_json::SYNC.to_string())
        .match_header("authorization", "Bearer 1234")
        .create();

        let sync_settings = SyncSettings::new().timeout(Duration::from_millis(3000));

        let response = client.sync_once(sync_settings).await.unwrap();

        assert_ne!(response.next_batch, "");

        assert!(client.sync_token().await.is_some());
    }

    #[tokio::test]
    async fn room_names() {
        let client = logged_in_client().await;

        let _m = mock(
            "GET",
            Matcher::Regex(r"^/_matrix/client/r0/sync\?.*$".to_string()),
        )
        .with_status(200)
        .match_header("authorization", "Bearer 1234")
        .with_body(test_json::SYNC.to_string())
        .create();

        let sync_settings = SyncSettings::new().timeout(Duration::from_millis(3000));

        let _response = client.sync_once(sync_settings).await.unwrap();

        let room = client
            .get_joined_room(&room_id!("!SVkFJHzfwvuaIEawgC:localhost"))
            .unwrap();

        assert_eq!("tutorial".to_string(), room.display_name().await.unwrap());
    }

    #[tokio::test]
    async fn delete_devices() {
        let homeserver = Url::from_str(&mockito::server_url()).unwrap();
        let client = Client::new(homeserver).unwrap();

        let _m = mock("POST", "/_matrix/client/r0/delete_devices")
            .with_status(401)
            .with_body(
                json!({
                    "flows": [
                        {
                            "stages": [
                                "m.login.password"
                            ]
                        }
                    ],
                    "params": {},
                    "session": "vBslorikviAjxzYBASOBGfPp"
                })
                .to_string(),
            )
            .create();

        let _m = mock("POST", "/_matrix/client/r0/delete_devices")
            .with_status(401)
            // empty response
            // TODO rename that response type.
            .with_body(test_json::LOGOUT.to_string())
            .create();

        let devices = &["DEVICEID".into()];

        if let Err(e) = client.delete_devices(devices, None).await {
            if let Some(info) = e.uiaa_response() {
                let mut auth_parameters = BTreeMap::new();

                let identifier = json!({
                    "type": "m.id.user",
                    "user": "example",
                });
                auth_parameters.insert("identifier".to_owned(), identifier);
                auth_parameters.insert("password".to_owned(), "wordpass".into());

                let auth_data = AuthData::DirectRequest {
                    kind: "m.login.password",
                    auth_parameters,
                    session: info.session.as_deref(),
                };

                client
                    .delete_devices(devices, Some(auth_data))
                    .await
                    .unwrap();
            }
        }
    }
}<|MERGE_RESOLUTION|>--- conflicted
+++ resolved
@@ -2253,10 +2253,7 @@
         get_public_rooms, get_public_rooms_filtered, register::RegistrationKind, Client, Session,
         SyncSettings, Url,
     };
-<<<<<<< HEAD
-=======
-    use matrix_sdk_base::{identifiers::mxc_uri, RoomMember};
->>>>>>> 7c34ac4e
+    use matrix_sdk_base::identifiers::mxc_uri;
     use matrix_sdk_common::{
         api::r0::{
             account::register::Request as RegistrationRequest,
